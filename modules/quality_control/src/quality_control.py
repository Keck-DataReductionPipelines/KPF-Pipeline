import os
import re
import yaml
import numpy as np
import numpy.ma as ma
import pandas as pd
from datetime import datetime
from scipy.ndimage import convolve1d
from kpfpipe.models.level1 import KPF1
from modules.Utils.utils import DummyLogger, styled_text
from modules.Utils.kpf_parse import HeaderParse, get_latest_receipt_time, get_datetime_obsid, get_kpf_level, get_data_products_expected, get_ObsID
from modules.Utils.kpf_parse import get_data_products_L0, get_data_products_2D, get_data_products_L1, get_data_products_L2
from modules.quicklook.src.analyze_guider import AnalyzeGuider
from modules.quicklook.src.analyze_2d import Analyze2D
from modules.quicklook.src.analyze_l1 import AnalyzeL1
from modules.quicklook.src.analyze_l2 import AnalyzeL2
from modules.calibration_lookup.src.alg import GetCalibrations

DEFAULT_CALIBRATION_CFG_PATH = os.path.join(os.path.dirname(__file__), '../../calibration_lookup/configs/default.cfg')
DEFAULT_CALIBRATION_CFG_PATH = os.path.normpath(DEFAULT_CALIBRATION_CFG_PATH)

"""
This module contains classes for KPF data quality control (QC).  Various QC metrics are defined in
class QCDefinitions.  Other classes QCL0, QC2D, QCL1, and QCL2 contain methods to compute QC values,
which are with the QC metrics, for specific data products, and then store them in the primary header
of the corresponding KPF object (which will be saved to a FITS file).  Normally QC values are stored
headers, but storage in the KPF pipeline-operations database may be set up later by the database
administrator, depending upon the special requirements for some QC metrics.
"""

iam = 'quality_control'
version = '1.3'

"""
The following are methods common across data levels, which are given at the beginning
of this module, before the QC classes are defined.

Includes helper functions that compute statistics of data of arbitrary shape.
"""

#####################################
# Module helper functions.
#####################################

def what_am_i():
    print('Software version:',iam + ' ' + version)

def compute_clip_corr(n_sigma):

    """
    Compute a correction factor to properly reinflate the variance after it is
    naturally diminished via data-clipping.  Employ a simple Monte Carlo method
    and standard normal deviates to simulate the data-clipping and obtain the
    correction factor.
    """

    var_trials = []
    for x in range(0,10):
        a = np.random.normal(0.0, 1.0, 1000000)
        med = np.median(a, axis=0)
        p16 = np.percentile(a, 16, axis=0)
        p84 = np.percentile(a, 84, axis=0)
        sigma = 0.5 * (p84 - p16)
        mdmsg = med - n_sigma * sigma
        b = np.less(a,mdmsg)
        mdpsg = med + n_sigma * sigma
        c = np.greater(a,mdpsg)
        mask = np.any([b,c],axis=0)
        mx = ma.masked_array(a, mask)
        var = ma.getdata(mx.var(axis=0))
        var_trials.append(var)

    np_var_trials = np.array(var_trials)
    avg_var_trials = np.mean(np_var_trials)
    std_var_trials = np.std(np_var_trials)
    corr_fact = 1.0 / avg_var_trials

    return corr_fact

def avg_data_with_clipping(data_array,n_sigma = 3.0):

    """
    Statistics with outlier rejection (n-sigma data-trimming), ignoring NaNs, across all data array dimensions.
    """

    cf = compute_clip_corr(n_sigma)
    sqrtcf = np.sqrt(cf)

    a = np.array(data_array)

    med = np.nanmedian(a)
    p16 = np.nanpercentile(a,16)
    p84 = np.nanpercentile(a,84)
    sigma = 0.5 * (p84 - p16)
    mdmsg = med - n_sigma * sigma
    b = np.less(a,mdmsg)
    mdpsg = med + n_sigma * sigma
    c = np.greater(a,mdpsg)
    d = np.where(np.isnan(a),True,False)
    mask = b | c | d
    mx = ma.masked_array(a, mask)
    avg = ma.getdata(mx.mean())
    std = ma.getdata(mx.std()) * sqrtcf
    cnt = ma.getdata(mx.count())

    return avg,std,cnt


def check_all_qc_keywords(kpf_object,fname,input_master_type='all',logger=None):

    """
    Method to check all QC keywords in PRIMARY header of FITS object.

    Agnostic of data level; checks all QC keywords in PRIMARY header
    that have assigned value for qc_definitions.fits_keyword_fail_value[dict_key]
    (which are not None).  Failure is declared only for the relevant master type.
    Currently only integer fail_values are handled.

    Returns:
        qc_fail - a boolean signifying that the QC failed (True) for at least one of the QC keywords or not (False).
    """

    logger = logger if logger is not None else DummyLogger()

    qc_fail = False

    qc_definitions = QCDefinitions()

    dict_keys_list = qc_definitions.fits_keywords.keys()

    for dict_key in dict_keys_list:

        kw = qc_definitions.fits_keywords[dict_key]
        master_types = qc_definitions.master_types[dict_key]

        try:
            fail_value = qc_definitions.fits_keyword_fail_value[dict_key]
        except:
            continue

        if fail_value is None:
            continue

        try:
            kw_value = kpf_object.header['PRIMARY'][kw]
            if kw_value == fail_value:
                logger.debug('--------->quality_control: check_all_qc_keywords: fname,kw,kw_value,fail_value = {},{},{},{}'.format(fname,kw,kw_value,fail_value))
                for master_type in master_types:
                    if input_master_type.lower() == master_type.lower() or master_type.lower() == 'all' or input_master_type.lower() == 'all':
                        qc_fail = True
                        break

                return qc_fail

        except KeyError as err:
            continue

    return qc_fail


def execute_all_QCs(kpf_object, data_level, logger=None):
    """
    Method to loop over all QC tests for the data level of the input KPF object
    (an L0, 2D, L1, or L2 object).  This method is useful for testing (e.g.,
    in a Jupyter Notebook).  To run the QCs in a recipe, use methods in
    quality_control_framework.py

    Args:
        kpf_object - a KPF object (L0, 2D, L1, or L2)
        data_type -

    Attributes:
        None

    Returns:
        kpf_object - the input kpf_object with QC keywords added
    """

    logger = logger if logger is not None else DummyLogger()

    #data_level = get_kpf_level(kpf_object)

    # Define QC object
    if data_level == 'L0':
        qc_obj = QCL0(kpf_object)
    elif data_level == '2D':
        qc_obj = QC2D(kpf_object)
    elif data_level == 'L1':
        qc_obj = QCL1(kpf_object)
    elif data_level == 'L2':
        qc_obj = QCL2(kpf_object)
    else:
        print('data_level is not L0, 2D, L1, or L2.  Exiting.')

    if data_level != None:

        # Get a list of QC method names appropriate for the data level
        qc_names = []
        for qc_name in qc_obj.qcdefinitions.names:
            if data_level in qc_obj.qcdefinitions.kpf_data_levels[qc_name]:
                qc_names.append(qc_name)

        # Run the QC tests and add result keyword to header
        primary_header = HeaderParse(kpf_object, 'PRIMARY')
        is_good = 1
        this_spectrum_type = primary_header.get_name(use_star_names=False)
        logger.info(f'Spectrum type: {this_spectrum_type}')
        for qc_name in qc_names:
            try:
                spectrum_types = qc_obj.qcdefinitions.spectrum_types[qc_name]
                if (this_spectrum_type in spectrum_types) or ('all' in spectrum_types):
                    if len(qc_obj.qcdefinitions.required_data_products[qc_name]) == 0:
                        all_required_data_products_present = True
                    else:
                        data_products_expected = get_data_products_expected(kpf_object, data_level)
                        data_products_required = qc_obj.qcdefinitions.required_data_products[qc_name]
                        all_required_data_products_present = all(element in data_products_expected for element in data_products_required)
                    if all_required_data_products_present:
                        text_running_qc = styled_text('QC', style="Bold", color="Magenta")
                        text_qc_name = styled_text(qc_name, style="Bold", color="Blue")
                        text_qc_keyword = styled_text(qc_obj.qcdefinitions.fits_keywords[qc_name], style="Bold", color="Blue")
                        logger.info(f'{text_running_qc}: {text_qc_name} ({text_qc_keyword}; {qc_obj.qcdefinitions.descriptions[qc_name]})')
                        method = getattr(qc_obj, qc_name) # get method with the name 'qc_name'
                        qc_value = method() # evaluate method
                        if qc_value == True:
                            text_qc_value = styled_text(qc_value, style="Bold", color="Green")
                        elif qc_value == False:
                            text_qc_value = styled_text(qc_value, style="Bold", color="Red")
                            is_good = 0
                        if qc_obj.qcdefinitions.fits_keywords[qc_name] == 'KPFERA':
                            logger.info(f'Result: {styled_text("KPFERA", style="Bold", color="Blue")}={styled_text(qc_value, style="Bold")}')
                        else:
                            logger.info(f'QC result: {text_qc_value} (True = pass)')
                        qc_obj.add_qc_keyword_to_header(qc_name, qc_value)
                    else:
                        logger.info(f'Not running QC: {qc_name} ({qc_obj.qcdefinitions.descriptions[qc_name]}) because {data_products_required} not in list of expected data products({data_products_expected})')
                else:
                    logger.info(f'Not running QC: {qc_name} ({qc_obj.qcdefinitions.descriptions[qc_name]}) because {this_spectrum_type} not in list of spectrum types: {spectrum_types}')

            except KeyError as e:
                logger.info(f"KeyError: {e}")
                pass

            except AttributeError as e:
                logger.info(f'Method {qc_name} does not exist in qc_obj or another AttributeError occurred: {e}')
                pass

            except Exception as e:
                logger.info(f'An error occurred when executing {qc_name}:', str(e))
                pass

        kpf_object.header['PRIMARY']['ISGOOD'] = (is_good, "QC: all other QC tests passed")

    return kpf_object


def QC_report(kpf_object, return_keywords=True, print_output=False, yaml_outfile=False, logger=None):
    """
    Method to determine if all QC tests have been run on the input kpf_object
    by examining its keywords. Adds an option to save the output in YAML format.

    Args:
        kpf_object: a KPF object (L0, 2D, L1, or L2)
        return_keywords (bool): if true, keywords are returned instead of method names
        print_output (bool): if true, prints the output
        yaml_outfile (str or bool): if True or filename provided, output is saved to YAML
        logger: Python logger object; defaults to DummyLogger if None

    Returns:
        tuple containing QC test keyword information
    """

    def unique_preserve_order(mylist):
        from itertools import chain
        flattened = list(chain.from_iterable(mylist))
        seen = set()
        return [x for x in flattened if not (x in seen or seen.add(x))]

    def get_appropriate_qcs(data_level, spectrum_type):
        '''
        Get a list of QC method names appropriate for the data level
        
        Args:
            data_level - 'L0', '2D', 'L1', or 'L2'
            spectrum_type - types of spectra that a QC is applied to
                One of: 'all', 'Bias', 'Dark', 'Flat', 'Wide Flat', 'LFC', 'Etalon', 'ThAr', 'UNe', 'Sun', 'Star', <starname>

        Returns:
            qc_names - list of QC method names to be run on level object
        '''
        if data_level == 'L0':
            qc_obj = QCL0(kpf_object)
            data_products_present = get_data_products_L0(kpf_object)
        elif data_level == '2D':
            qc_obj = QC2D(kpf_object)
            data_products_present = get_data_products_2D(kpf_object)
        elif data_level == 'L1':
            qc_obj = QCL1(kpf_object)
            data_products_present = get_data_products_L1(kpf_object)
        elif data_level == 'L2':
            qc_obj = QCL2(kpf_object)
            data_products_present = get_data_products_L2(kpf_object)

        qc_names = []
        for qc_name in qc_obj.qcdefinitions.names:
            if data_level in qc_obj.qcdefinitions.kpf_data_levels[qc_name]:
                required_data_products_present = all(elem in data_products_present for elem in qc_obj.qcdefinitions.required_data_products[qc_name])
                if required_data_products_present:
                    if ('all' in qc_obj.qcdefinitions.spectrum_types[qc_name]) or (spectrum_type in qc_obj.qcdefinitions.spectrum_types[qc_name]):
                        qc_names.append(qc_name)
        
        return qc_names
    
    logger = logger if logger is not None else DummyLogger()
    this_data_level = get_kpf_level(kpf_object)
    primary_header = HeaderParse(kpf_object, 'PRIMARY')
    this_spectrum_type = primary_header.get_name(use_star_names=False)    
    latest_receipt_time = get_latest_receipt_time(kpf_object)
    if 'DRPTAG' in primary_header.header:
        drptag = primary_header.header['DRPTAG']
    else:
        drptag = ''


    ObsID = kpf_object.header['PRIMARY'].get('OFNAME', 'ObsID not available')
    ObsID = ObsID.removesuffix('.fits')

    data_levels_map = {'L0': ['L0'], '2D': ['L0', '2D'], 'L1': ['L0', '2D', 'L1'], 'L2': ['L0', '2D', 'L1', 'L2']}
    data_levels = data_levels_map.get(this_data_level, [])

    expected_qc_names = unique_preserve_order([get_appropriate_qcs(dl, this_spectrum_type) for dl in data_levels])
    if 'add_kpfera' in expected_qc_names:
        expected_qc_names.remove('add_kpfera')

    qcd = QCDefinitions()

    report_rows = []

    for qc_name in expected_qc_names:
        kwd = qcd.fits_keywords[qc_name]
        lvl = qcd.kpf_data_levels[qc_name][0]
        desc = qcd.descriptions[qc_name]
        present = kwd in kpf_object.header['PRIMARY']
        passed = present and bool(kpf_object.header['PRIMARY'][kwd])
        master_types = qcd.master_types[qc_name]
        drift_types = qcd.drift_types[qc_name]

        col = 'green' if passed else 'red' if present else 'black'

        report_rows.append({
            "Keyword": kwd,
            "Level": lvl,
            "Description": desc,
            "Present": present,
            "Pass": passed,
            "keyword_color": col,
            "master_types": master_types,
            "drift_types": drift_types,
        })

    if yaml_outfile:
        filename = yaml_outfile if isinstance(yaml_outfile, str) else 'qc_report.yaml'
        qc_header = {
            "Level": this_data_level,
            "Modification_Date": latest_receipt_time,
            "Type": this_spectrum_type,
            "DRPTAG": drptag
        }
        with open(filename, 'w') as yaml_file:
            yaml.dump({"QC_Header": qc_header, "QC_Report": report_rows}, yaml_file, sort_keys=False)
        logger.info(f"YAML QC report saved to {filename}")

    if print_output:
        print(styled_text(f'Quality Control Report for {ObsID} ({this_spectrum_type}, {this_data_level})', style="Bold", color="Black"))
        print()
        header = f"{'  Keyword':<18} {'Level':<8} {'Description'}"
        print(styled_text(header, style="Bold", color="Black"))
        for row in report_rows:
            checkmark = '✓' if row["Present"] else '✗'
            col = 'Green' if row["Pass"] else 'Red' if row["Present"] else 'Black'
            keyword_display = styled_text(f"{checkmark} {row['Keyword']:<16}", style="Bold", color=col)
            print(f"{keyword_display:<20} {row['Level']:<8} {row['Description']}")
        print()
        print(f"{styled_text('Pass', style='Bold', color='Green')}/{styled_text('Fail', style='Bold', color='Red')}, ✓ - keyword present, ✗ - keyword missing")

    if not (yaml_outfile or print_output):
        qc_names_missing = [r["Keyword"] for r in report_rows if not r["Present"]]
        qc_names_present = [r["Keyword"] for r in report_rows if r["Present"]]
        qc_names_present_pass = [r["Keyword"] for r in report_rows if r["Present"] and r["Pass"]]
        qc_names_present_fail = [r["Keyword"] for r in report_rows if r["Present"] and not r["Pass"]]
        return qc_names_missing, qc_names_present, qc_names_present_pass, qc_names_present_fail


#####################################################################

class QCDefinitions:

    """
    Description:
        This class defines QC metrics in a standard format.
        Dictionaries are used to associate unique metric names with various metric metadata.
        Modify this class to add new metrics.  Do not remove any metrics (we deprecate metrics
        simply by not using them any more).  When adding metrics to this class, ensure the length
        of the names list is equal to the number of dictionary entries.

    Class Attributes:
        names (list of strings): Each element is a unique and descriptive name for the metric.  No spaces allowed.
        descriptions (dictionary of strings): Each dictionary entry specifies a short description of the metric
            Try to keep it under 50 characters for brevity (this is not enforced but recommended).
        kpf_data_levels (dictionary of lists of strings): Each entry specifies the set of KPF data levels for the test.
            Possible values in the list: 'L0', '2D', 'L1', 'L2'
        data_types (dictionary of strings): Each entry specifies the Python data type of the metric.
            Only string, int, float are allowed.  Use 0/1 for boolean.
        spectrum_types (dictionary of arrays of strings): Each entry specifies the types of spectra that the metric will be applied to.
            Possible strings in array: 'all', 'Bias', 'Dark', 'Flat', 'Wide Flat', 'LFC', 'Etalon', 'ThAr', 'UNe', 'Sun', 'Star', <starname>
        master_types (dictionary of arrays of strings): Each entry specifies the types of masters where the QC check is relevant.  If the QC fails for an exposure, it is not added to the master stack.
            Possible strings in array: 'Bias', 'Dark', 'Flat', 'Wide Flat', 'LFC', 'Etalon', 'ThAr', 'UNe'
        drift_types (dictionary of arrays of strings): Each entry specifies the types of observations where the QC check is relevant.  If the QC fails for an exposure, it is not used in wavelength drift measurements.
            Possible strings in array: 'all', 'LFC', 'Etalon', 'ThAr', 'UNe'
        required_data_products (dictionary of arrays of strings): specifies if data products are needed to perform check
            if = [], then no required data products; other possible values are from get_data_products_L0, etc.
        fits_keywords (dictionary of strings): Each entry specifies the FITS-header keyword for the metric.
            Must be 8 characters or less, following the FITS standard.
        fits_comments (dictionary of strings): Each entry specifies the FITS-header comment for the metric.
            Must be a short string for brevity (say, under 35 characters), following the FITS standard.
        db_columns (dictionary of strings): Each entry specifies either database_table.column if applicable,
            or None if not.
    """

    def __init__(self, logger=None):

        self.logger = logger if logger is not None else DummyLogger()

        self.names = []
        self.descriptions = {}
        self.kpf_data_levels = {}
        self.data_types = {}
        self.spectrum_types = {}
        self.master_types = {} # if = [], then the QC test is not relevant for the construction of any masters
        self.drift_types = {} # if = [], then the QC test is not relevant for drift measurements with any calibration type
        self.required_data_products = {} # if = [], then no required data products; other possible values: Green, Red, CaHK, ExpMeter, Guider, Telemetry, Config, Receipt, Pyrheliometer
        self.fits_keywords = {}
        self.fits_comments = {}
        self.db_columns = {}
        self.fits_keyword_fail_value = {}

        # Define QC metrics
        name1 = 'not_junk'
        self.names.append(name1)
        self.descriptions[name1] = 'File is not in list of junk files'
        self.kpf_data_levels[name1] = ['L0', '2D', 'L1', 'L2']
        self.data_types[name1] = 'int'
        self.spectrum_types[name1] = ['all', ] # Need trailing comma to make list hashable
        self.master_types[name1] = ['all', ]
        self.drift_types[name1] = ['all', ]
        self.required_data_products[name1] = [] # no required data products
        self.fits_keywords[name1] = 'NOTJUNK'
        self.fits_comments[name1] = 'QC: Not in list of junk files'
        self.db_columns[name1] = None
        self.fits_keyword_fail_value[name1] = 0

        name2 = 'monotonic_wavelength_solution'
        self.names.append(name2)
        self.descriptions[name2] = 'Wavelength solution is monotonic'
        self.kpf_data_levels[name2] = ['L1']
        self.data_types[name2] = 'int'
        self.spectrum_types[name2] = ['all', ]
        self.master_types[name2] = []
        self.drift_types[name2] = []
        self.required_data_products[name2] = [] # no required data products
        self.fits_keywords[name2] = 'MONOTWLS'
        self.fits_comments[name2] = 'QC: Monotonic wavelength solution'
        self.db_columns[name2] = None
        self.fits_keyword_fail_value[name2] = 0

        name3 = 'L0_data_products'
        self.names.append(name3)
        self.kpf_data_levels[name3] = ['L0']
        self.descriptions[name3] = 'Expected L0 data products present with non-zero array sizes'
        self.data_types[name3] = 'int'
        self.spectrum_types[name3] = ['all', ]
        self.master_types[name3] = ['all', ]
        self.drift_types[name3] = ['all',]
        self.required_data_products[name3] = [] # no required data products
        self.fits_keywords[name3] = 'DATAPRL0'
        self.fits_comments[name3] = 'QC: L0 data present'
        self.db_columns[name3] = None
        self.fits_keyword_fail_value[name3] = 0

        name4 = 'L0_header_keywords_present'
        self.names.append(name4)
        self.kpf_data_levels[name4] = ['L0']
        self.descriptions[name4] = 'Expected L0 header keywords present'
        self.data_types[name4] = 'int'
        self.spectrum_types[name4] = ['all', ]
        self.master_types[name4] = ['all', ]
        self.drift_types[name4] = ['all',]
        self.required_data_products[name4] = [] # no required data products
        self.fits_keywords[name4] = 'KWRDPRL0'
        self.fits_comments[name4] = 'QC: L0 keywords present'
        self.db_columns[name4] = None
        self.fits_keyword_fail_value[name4] = 0

        name5 = 'L0_datetime'
        self.names.append(name5)
        self.kpf_data_levels[name5] = ['L0']
        self.descriptions[name5] = 'Timing consistency in L0 header keywords and ExpMeter table'
        self.data_types[name5] = 'int'
        self.spectrum_types[name5] = ['all', ]
        self.master_types[name5] = ['all', ]
        self.drift_types[name5] = []
        self.required_data_products[name5] = [] # no required data products
        self.fits_keywords[name5] = 'TIMCHKL0'
        self.fits_comments[name5] = 'QC: L0 times consistent'
        self.db_columns[name5] = None
        self.fits_keyword_fail_value[name5] = 0

        name5b = 'L2_datetime'
        self.names.append(name5b)
        self.kpf_data_levels[name5b] = ['L2']
        self.descriptions[name5b] = 'Timing consistency in L2 files'
        self.data_types[name5b] = 'int'
        self.spectrum_types[name5b] = ['all', ]
        self.master_types[name5b] = []
        self.drift_types[name5b] = []
        self.required_data_products[name5b] = [] # no required data products
        self.fits_keywords[name5b] = 'TIMCHKL2'
        self.fits_comments[name5b] = 'QC: L2 times consistent'
        self.db_columns[name5b] = None
        self.fits_keyword_fail_value[name5b] = 0

        name6 = 'EM_not_saturated'
        self.names.append(name6)
        self.kpf_data_levels[name6] = ['L0']
        self.descriptions[name6] = '2+ reduced EM pixels within 90% of saturation in EM-SCI or EM-SKY'
        self.data_types[name6] = 'int'
        self.spectrum_types[name6] = ['all', ]
        self.master_types[name6] = []
        self.drift_types[name6] = []
        self.required_data_products[name6] = ['ExpMeter']
        self.fits_keywords[name6] = 'EMSAT'
        self.fits_comments[name6] = 'QC: EM not saturated'
        self.db_columns[name6] = None
        self.fits_keyword_fail_value[name6] = 0

        name7 = 'EM_flux_not_negative'
        self.names.append(name7)
        self.kpf_data_levels[name7] = ['L0']
        self.descriptions[name7] = 'Negative flux in the EM-SCI and EM-SKY by looking for 20 consecuitive pixels in the summed spectra with negative flux.'
        self.data_types[name7] = 'int'
        self.spectrum_types[name7] = ['all', ]
        self.master_types[name7] = []
        self.drift_types[name7] = []
        self.required_data_products[name7] = ['ExpMeter']
        self.fits_keywords[name7] = 'EMNEG'
        self.fits_comments[name7] = 'QC: EM not negative flux'
        self.db_columns[name7] = None
        self.fits_keyword_fail_value[name7] = 0

        name8 = 'D2_lfc_flux'
        self.names.append(name8)
        self.kpf_data_levels[name8] = ['2D']
        self.descriptions[name8] = 'LFC frame that goes into a master has sufficient flux'
        self.data_types[name8] = 'int'
        self.spectrum_types[name8] = ['LFC', ]
        self.master_types[name8] = ['LFC', ]
        self.drift_types[name8] = ['LFC', ]
        self.required_data_products[name8] = [] # no required data products
        self.fits_keywords[name8] = 'LFC2DFOK'
        self.fits_comments[name8] = 'QC: LFC flux meets threshold of 4000 counts'
        self.db_columns[name8] = None
        self.fits_keyword_fail_value[name8] = 0

        name9 = 'data_2D_bias_low_flux'
        self.names.append(name9)
        self.kpf_data_levels[name9] = ['2D']
        self.descriptions[name9] = 'Flux is low in bias exposure'
        self.data_types[name9] = 'int'
        self.spectrum_types[name9] = ['Bias', ]
        self.master_types[name9] = ['Bias', ]
        self.drift_types[name9] = []
        self.required_data_products[name9] = [] # no required data products
        self.fits_keywords[name9] = 'LOWBIAS'
        self.fits_comments[name9] = 'QC: 2D bias low flux check'
        self.db_columns[name9] = None
        self.fits_keyword_fail_value[name9] = 0

        name10 = 'data_2D_dark_low_flux'
        self.names.append(name10)
        self.kpf_data_levels[name10] = ['2D']
        self.descriptions[name10] = 'Flux is low in dark exposure'
        self.data_types[name10] = 'int'
        self.spectrum_types[name10] = ['Dark', ]
        self.master_types[name10] = ['Dark', ]
        self.drift_types[name10] = []
        self.required_data_products[name10] = [] # no required data products
        self.fits_keywords[name10] = 'LOWDARK'
        self.fits_comments[name10] = 'QC: 2D dark low flux check'
        self.db_columns[name10] = None
        self.fits_keyword_fail_value[name10] = 0

        name11 = 'data_L1_red_green'
        self.names.append(name11)
        self.kpf_data_levels[name11] = ['L1']
        self.data_types[name11] = 'int'
        self.spectrum_types[name11] = ['all', ]
        self.master_types[name11] = []
        self.drift_types[name11] = ['all', ]
        self.required_data_products[name11] = [] # no required data products
        self.descriptions[name11] = 'Green and Red data present in L1 with expected shapes'
        self.fits_keywords[name11] = 'DATAPRL1'
        self.fits_comments[name11] = 'QC: L1 red and green data present check'
        self.db_columns[name11] = None
        self.fits_keyword_fail_value[name11] = 0

        name12 = 'data_L1_CaHK'
        self.names.append(name12)
        self.kpf_data_levels[name12] = ['L1']
        self.descriptions[name12] = 'CaHK data present in L1 with expected shape'
        self.data_types[name12] = 'int'
        self.spectrum_types[name12] = ['all', ]
        self.master_types[name12] = []
        self.drift_types[name12] = []
        self.required_data_products[name12] = ['CaHK']
        self.fits_keywords[name12] = 'CAHKPRL1'
        self.fits_comments[name12] = 'QC: L1 CaHK present check'
        self.db_columns[name12] = None
        self.fits_keyword_fail_value[name12] = 0

        name13 = 'data_L2'
        self.names.append(name13)
        self.kpf_data_levels[name13] = ['L2']
        self.descriptions[name13] = 'All data present in L2'
        self.data_types[name13] = 'int'
        self.spectrum_types[name13] = ['all', ]
        self.master_types[name13] = []
        self.drift_types[name13] = []
        self.required_data_products[name13] = [] # no required data products
        self.fits_keywords[name13] = 'DATAPRL2'
        self.fits_comments[name13] = 'QC: L2 data present check'
        self.db_columns[name13] = None
        self.fits_keyword_fail_value[name13] = 0

        name14 = 'data_2D_CaHK'
        self.names.append(name14)
        self.kpf_data_levels[name14] = ['2D']
        self.descriptions[name14] = 'CaHK CCD data present with expected array sizes'
        self.data_types[name14] = 'int'
        self.spectrum_types[name14] = ['all', ]
        self.master_types[name14] = []
        self.drift_types[name14] = []
        self.required_data_products[name14] = ['CaHK']
        self.fits_keywords[name14] = 'CAHKPR2D'
        self.fits_comments[name14] = 'QC: 2D CaHK data present check'
        self.db_columns[name14] = None
        self.fits_keyword_fail_value[name14] = 0

        name15 = 'data_2D_red_green'
        self.names.append(name15)
        self.kpf_data_levels[name15] = ['2D']
        self.descriptions[name15] = 'Green and Red CCD data present with expected array sizes'
        self.data_types[name15] = 'int'
        self.spectrum_types[name15] = ['all', ]
        self.master_types[name15] = ['all', ]
        self.drift_types[name15] = ['all', ]
        self.required_data_products[name15] = [] # no required data products
        self.fits_keywords[name15] = 'DATAPR2D'
        self.fits_comments[name15] = 'QC: 2D red and green data present check'
        self.db_columns[name15] = None
        self.fits_keyword_fail_value[name15] = 0

        name16 = 'positive_2D_SNR'
        self.names.append(name16)
        self.kpf_data_levels[name16] = ['2D']
        self.descriptions[name16] = 'Green and Red CCD data/variance^0.5 not significantly negative'
        self.data_types[name16] = 'int'
        self.spectrum_types[name16] = ['all', ]
        self.master_types[name16] = []
        self.drift_types[name16] = []
        self.required_data_products[name16] = [] # no required data products
        self.fits_keywords[name16] = 'POS2DSNR'
        self.fits_comments[name16] = 'QC: 2D check for > 10% data 5-sigma below zero'
        self.db_columns[name16] = None
        self.fits_keyword_fail_value[name16] = 0

        name17 = 'add_kpfera'
        self.names.append(name17)
        self.kpf_data_levels[name17] = ['L0', '2D', 'L1', 'L2']
        self.descriptions[name17] = 'Not a QC test; KPFERA keyword added to header'
        self.data_types[name17] = 'float'
        self.spectrum_types[name17] = ['all', ]
        self.master_types[name17] = []
        self.drift_types[name17] = []
        self.required_data_products[name17] = [] # no required data products
        self.fits_keywords[name17] = 'KPFERA'
        self.fits_comments[name17] = 'Current era of KPF observations'
        self.db_columns[name17] = None
        self.fits_keyword_fail_value[name17] = -1

        name19 = 'L1_check_snr_lfc'
        self.names.append(name19)
        self.kpf_data_levels[name19] = ['L1']
        self.descriptions[name19] = 'LFC not saturated'
        self.data_types[name19] = 'int'
        self.spectrum_types[name19] = ['LFC', ]
        self.master_types[name19] = ['LFC', ]
        self.drift_types[name19] = ['LFC', ]
        self.required_data_products[name19] = [] # no required data products
        self.fits_keywords[name19] = 'LFCSAT'
        self.fits_comments[name19] = 'QC: LFC not saturated'
        self.db_columns[name19] = None
        self.fits_keyword_fail_value[name19] = 0

        name18 = 'L0_bad_readout_check'
        self.names.append(name18)
        self.kpf_data_levels[name18] = ['L0']
        self.descriptions[name18] = 'CCD read properly (Texp !≈ 6 sec and Texp_desired > 7 sec)'
        self.data_types[name18] = 'int'
        self.spectrum_types[name18] = ['all', ]
        self.master_types[name18] = ['all', ]
        self.drift_types[name18] = ['all', ]
        self.required_data_products[name18] = [] # no required data products
        self.fits_keywords[name18] = 'GOODREAD'
        self.fits_comments[name18] = 'QC: CCD read properly'
        self.db_columns[name18] = None
        self.fits_keyword_fail_value[name18] = 0

        name20 = 'L1_correct_wls_check'
        self.names.append(name20)
        self.kpf_data_levels[name20] = ['L1']
        self.descriptions[name20] = 'WLS files exist, are not the same, and bracket the observation'
        self.data_types[name20] = 'int'
        self.spectrum_types[name20] = ['all', ]
        self.master_types[name20] = []
        self.drift_types[name20] = []
        self.required_data_products[name20] = [] # no required data products
        self.fits_keywords[name20] = 'WLSL1'
        self.fits_comments[name20] = 'QC: WLS files are correct in L1'
        self.db_columns[name20] = None
        self.fits_keyword_fail_value[name20] = 0

        name21 = 'D2_master_bias_age'
        self.names.append(name21)
        self.kpf_data_levels[name21] = ['2D']
        self.descriptions[name21] = 'Master bias from within 5 days of this observation'
        self.data_types[name21] = 'int'
        self.spectrum_types[name21] = ['Dark', 'Flat', 'Wide Flat', 'LFC', 'Etalon', 'ThAr', 'UNe', 'Sun', 'Star']
        self.master_types[name21] = []
        self.drift_types[name21] = []
        self.required_data_products[name21] = [] # no required data products
        self.fits_keywords[name21] = 'OLDBIAS'
        self.fits_comments[name21] = 'QC: Master bias within 5 days of this obs'
        self.db_columns[name21] = None
        self.fits_keyword_fail_value[name21] = 0

        name23 = 'D2_master_dark_age'
        self.names.append(name23)
        self.kpf_data_levels[name23] = ['2D']
        self.descriptions[name23] = 'Master dark from within 5 days of this observation'
        self.data_types[name23] = 'int'
        self.spectrum_types[name23] = ['Bias', 'Flat', 'Wide Flat', 'LFC', 'Etalon', 'ThAr', 'UNe', 'Sun', 'Star']
        self.master_types[name23] = []
        self.drift_types[name23] = []
        self.required_data_products[name23] = [] # no required data products
        self.fits_keywords[name23] = 'OLDDARK'
        self.fits_comments[name23] = 'QC: Master dark within 5 days of this obs'
        self.db_columns[name23] = None
        self.fits_keyword_fail_value[name23] = 0

        name24 = 'D2_master_flat_age'
        self.names.append(name24)
        self.kpf_data_levels[name24] = ['2D']
        self.descriptions[name24] = 'Master flat from within 5 days of this observation'
        self.data_types[name24] = 'int'
        self.spectrum_types[name24] = ['Bias', 'Dark', 'Wide Flat', 'LFC', 'Etalon', 'ThAr', 'UNe', 'Sun', 'Star']
        self.master_types[name24] = []
        self.drift_types[name24] = []
        self.required_data_products[name24] = [] # no required data products
        self.fits_keywords[name24] = 'OLDFLAT'
        self.fits_comments[name24] = 'QC: Master flat within 5 days of this obs'
        self.db_columns[name24] = None
        self.fits_keyword_fail_value[name24] = 0

        name25 = 'L1_WLSFILE_age'
        self.names.append(name25)
        self.kpf_data_levels[name25] = ['L1']
        self.descriptions[name25] = 'WLSFILE from within 2 days of this observation'
        self.data_types[name25] = 'int'
        self.spectrum_types[name25] = ['all', ]
        self.master_types[name25] = []
        self.drift_types[name25] = []
        self.required_data_products[name25] = [] # no required data products
        self.fits_keywords[name25] = 'OLDWLS'
        self.fits_comments[name25] = 'QC: WLSFILE within 2 days of this obs'
        self.db_columns[name25] = None
        self.fits_keyword_fail_value[name25] = 0

        name26 = 'L1_WLSFILE2_age'
        self.names.append(name26)
        self.kpf_data_levels[name26] = ['L1']
        self.descriptions[name26] = 'WLSFILE2 from within 2 days of this observation'
        self.data_types[name26] = 'int'
        self.spectrum_types[name26] = ['all', ]
        self.master_types[name26] = []
        self.drift_types[name26] = []
        self.required_data_products[name26] = [] # no required data products
        self.fits_keywords[name26] = 'OLDWLS2'
        self.fits_comments[name26] = 'QC: WLSFILE2 within 2 days of this obs'
        self.db_columns[name26] = None
        self.fits_keyword_fail_value[name26] = 0

        name27 = 'L1_FLAT_SNR'
        self.names.append(name27)
        self.kpf_data_levels[name27] = ['L1']
        self.descriptions[name27] = 'Flat SNR sufficient, all orders/orderlets'
        self.data_types[name27] = 'int'
        self.spectrum_types[name27] = ['Flat', ]
        self.master_types[name27] = []
        self.drift_types[name27] = []
        self.required_data_products[name27] = [] # no required data products
        self.fits_keywords[name27] = 'FLATSNR'
        self.fits_comments[name27] = 'QC: Flat SNR sufficient, all orders/orderlets'
        self.db_columns[name27] = None
        self.fits_keyword_fail_value[name27] = 0

        name28 = 'L1_LFC_lines'
        self.names.append(name28)
        self.kpf_data_levels[name28] = ['L1']
        self.descriptions[name28] = 'Number and distribution of LFC lines sufficient'
        self.data_types[name28] = 'int'
        self.spectrum_types[name28] = ['LFC', ]
        self.master_types[name28] = []
        self.drift_types[name28] = ['LFC', ]
        self.required_data_products[name28] = [] # no required data products
        self.fits_keywords[name28] = 'LFCLINES'
        self.fits_comments[name28] = 'QC: Number and dist of LFC lines sufficient'
        self.db_columns[name28] = None
        self.fits_keyword_fail_value[name28] = 0

        name29 = 'L1_Etalon_lines'
        self.names.append(name29)
        self.kpf_data_levels[name29] = ['L1']
        self.descriptions[name29] = 'Number and distribution of Etalon lines sufficient'
        self.data_types[name29] = 'int'
        self.spectrum_types[name29] = ['Etalon', ]
        self.master_types[name29] = []
        self.drift_types[name29] = ['Etalon', ]
        self.required_data_products[name29] = [] # no required data products
        self.fits_keywords[name29] = 'ETALINES'
        self.fits_comments[name29] = 'QC: Number and dist of Etalon lines sufficient'
        self.db_columns[name29] = None
        self.fits_keyword_fail_value[name29] = 0

        name30 = 'L1_wild_WLS_SCI'
        self.names.append(name30)
        self.kpf_data_levels[name30] = ['L1']
        self.descriptions[name30] = 'Not wild SCI WLS (stdev < 5 pix in all orders compared to ref)'
        self.data_types[name30] = 'int'
        self.spectrum_types[name30] = ['all', ]
        self.master_types[name30] = []
        self.drift_types[name30] = []
        self.required_data_products[name30] = [] # no required data products
        self.fits_keywords[name30] = 'WILDWSCI'
        self.fits_comments[name30] = 'QC: SCI wavelength solution not wild'
        self.db_columns[name30] = None
        self.fits_keyword_fail_value[name30] = 0

        name31 = 'L1_wild_WLS_SKY'
        self.names.append(name31)
        self.kpf_data_levels[name31] = ['L1']
        self.descriptions[name31] = 'Not wild SKY WLS (stdev < 5 pix in all orders compared to ref)'
        self.data_types[name31] = 'int'
        self.spectrum_types[name31] = ['all', ]
        self.master_types[name31] = []
        self.drift_types[name31] = []
        self.required_data_products[name31] = [] # no required data products
        self.fits_keywords[name31] = 'WILDWSKY'
        self.fits_comments[name31] = 'QC: SKY wavelength solution not wild'
        self.db_columns[name31] = None
        self.fits_keyword_fail_value[name31] = 0

        name32 = 'L1_wild_WLS_CAL'
        self.names.append(name32)
        self.kpf_data_levels[name32] = ['L1']
        self.descriptions[name32] = 'Not wild CAL WLS (stdev < 5 pix in all orders compared to ref)'
        self.data_types[name32] = 'int'
        self.spectrum_types[name32] = ['all', ]
        self.master_types[name32] = []
        self.drift_types[name32] = []
        self.required_data_products[name32] = [] # no required data products
        self.fits_keywords[name32] = 'WILDWCAL'
        self.fits_comments[name32] = 'QC: CAL wavelength solution not wild'
        self.db_columns[name32] = None
        self.fits_keyword_fail_value[name32] = 0

        name33 = 'NTP_timing'
        self.names.append(name33)
        self.kpf_data_levels[name33] = ['L0']
        self.descriptions[name33] = 'NTP time accurate to within 100 ms'
        self.data_types[name33] = 'int'
        self.spectrum_types[name33] = ['all', ]
        self.master_types[name33] = []
        self.drift_types[name33] = []
        self.required_data_products[name33] = [] # no required data products
        self.fits_keywords[name33] = 'NTPGOOD'
        self.fits_comments[name33] = 'QC: NTP time accurate to within 100 ms'
        self.db_columns[name33] = None
        self.fits_keyword_fail_value[name33] = 0

        name34 = 'good_guiding'
        self.names.append(name34)
        self.kpf_data_levels[name34] = ['L0']
        self.descriptions[name34] = 'Guiding meets specs'
        self.data_types[name34] = 'int'
        self.spectrum_types[name34] = ['Star', ]
        self.master_types[name34] = []
        self.drift_types[name34] = []
        self.required_data_products[name34] = [] # no required data products
        self.fits_keywords[name34] = 'GUIDGOOD'
        self.fits_comments[name34] = 'QC: Guider RMS and bias within 50 mas RMS'
        self.db_columns[name34] = None
        self.fits_keyword_fail_value[name34] = 0

        name35 = 'good_TARG_headers'
        self.names.append(name35)
        self.kpf_data_levels[name35] = ['L0']
        self.descriptions[name35] = 'TARG headers have plausible values'
        self.data_types[name35] = 'int'
        self.spectrum_types[name35] = ['Star', ]
        self.master_types[name35] = []
        self.drift_types[name35] = []
        self.required_data_products[name35] = [] # no required data products
        self.fits_keywords[name35] = 'TARGPLAU'
        self.fits_comments[name35] = 'QC: TARG kwds present with plausible values'
        self.db_columns[name35] = None
        self.fits_keyword_fail_value[name35] = 0

        name36 = 'L2_barycentric_rv_percent_change'
        self.names.append(name36)
        self.kpf_data_levels[name36] = ['L2']
        self.descriptions[name36] = 'Check non-zero-weight orders PCBCV values are within an acceptable range.'
        self.data_types[name36] = 'int'
        self.spectrum_types[name36] = ['Star', ]
        self.master_types[name36] = []
        self.drift_types[name36] = []
        self.required_data_products[name36] = ['Green', 'Red']
        self.fits_keywords[name36] = 'QCPCBCV'
        self.fits_comments[name36] = 'QC: PCBCV values within acceptable range'
        self.db_columns[name36] = None
        self.fits_keyword_fail_value[name36] = 0

        name37 = 'trace_age'
        self.names.append(name37)
        self.kpf_data_levels[name37] = ['L1']
        self.descriptions[name37] = 'Trace file from within 5 days of this observation'
        self.data_types[name37] = 'int'
        self.spectrum_types[name37] = ['Dark', 'Flat', 'LFC', 'Etalon', 'ThAr', 'UNe', 'Sun', 'Star']
        self.master_types[name37] = []
        self.drift_types[name37] = []
        self.required_data_products[name37] = [] # no required data products
        self.fits_keywords[name37] = 'OLDTRAC'
        self.fits_comments[name37] = 'QC: Trace file within 5 days of this obs'
        self.db_columns[name37] = None
        self.fits_keyword_fail_value[name37] = 0

        name38 = 'smooth_lamp_age'
        self.names.append(name38)
        self.kpf_data_levels[name38] = ['L1']
        self.descriptions[name38] = 'Smooth lamp file from within 5 days of this observation'
        self.data_types[name38] = 'int'
        self.spectrum_types[name38] = ['Flat', 'LFC', 'Etalon', 'ThAr', 'UNe', 'Sun', 'Star']
        self.master_types[name38] = []
        self.drift_types[name38] = []
        self.required_data_products[name38] = [] # no required data products
        self.fits_keywords[name38] = 'OLDLAMP'
        self.fits_comments[name38] = 'QC: Smooth lamp file within 5 days of this obs'
        self.db_columns[name38] = None
        self.fits_keyword_fail_value[name38] = 0

        name39 = 'agitator_operating'
        self.names.append(name39)
        self.kpf_data_levels[name39] = ['L0']
        self.descriptions[name39] = 'Agitator is running with speed above minimum'
        self.data_types[name39] = 'int'
        self.spectrum_types[name39] = ['Flat', 'LFC', 'Etalon', 'ThAr', 'UNe', 'Sun', 'Star']
        self.master_types[name39] = []
        self.drift_types[name39] = []
        self.required_data_products[name39] = [] # no required data products
        self.fits_keywords[name39] = 'AGITOK'
        self.fits_comments[name39] = 'QC: Agitator running with speed above minimum'
        self.db_columns[name39] = None
        self.fits_keyword_fail_value[name39] = 0

        name40 = 'guider_not_saturated'
        self.names.append(name40)
        self.kpf_data_levels[name40] = ['L0']
        self.descriptions[name40] = 'Guider avg frame not saturated and <10% of frames have a sat pixel'
        self.data_types[name40] = 'int'
        self.spectrum_types[name40] = ['Star']
        self.master_types[name40] = []
        self.drift_types[name40] = []
        self.required_data_products[name40] = ['Guider']
        self.fits_keywords[name40] = 'GUIDSAT'
        self.fits_comments[name40] = 'QC: Guider not saturated'
        self.db_columns[name40] = None
        self.fits_keyword_fail_value[name40] = 0

<<<<<<< HEAD
        name41 = 'not_vignetting'
        self.names.append(name41)
        self.kpf_data_levels[name41] = ['L0']
        self.descriptions[name41] = 'Telescope not vignetted by dome/shutters'
        self.data_types[name41] = 'int'
        self.spectrum_types[name41] = ['Star']
        self.master_types[name41] = []
        self.drift_types[name41] = []
        self.required_data_products[name41] = []
        self.fits_keywords[name41] = 'NOTVIGN'
        self.fits_comments[name41] = 'QC: Telescope not vignetted by dome'
        self.db_columns[name41] = None
        self.fits_keyword_fail_value[name41] = 0

        name42 = 'not_low_elevation'
        self.names.append(name42)
        self.kpf_data_levels[name42] = ['L0']
        self.descriptions[name42] = 'Telescope elevation above 30 deg (for ADC)'
        self.data_types[name42] = 'int'
        self.spectrum_types[name42] = ['Star']
        self.master_types[name42] = []
        self.drift_types[name42] = []
        self.required_data_products[name42] = []
        self.fits_keywords[name42] = 'GOODEL'
        self.fits_comments[name42] = 'QC: Telescope elevation above 30 deg (for ADC)'
        self.db_columns[name42] = None
        self.fits_keyword_fail_value[name42] = 0

=======
        name41 = 'etalon_set_temp'
        self.names.append(name41)
        self.kpf_data_levels[name41] = ['L0']
        self.descriptions[name41] = 'Etalon inner chamber temps near set points'
        self.data_types[name41] = 'int'
        self.spectrum_types[name41] = ['Etalon']
        self.master_types[name41] = []
        self.drift_types[name41] = []
        self.required_data_products[name41] = []
        self.fits_keywords[name41] = 'ETASTEMP'
        self.fits_comments[name41] = 'QC: Etalon at set temperature'
        self.db_columns[name41] = None
        self.fits_keyword_fail_value[name41] = 0

>>>>>>> 59283881
#        name36 = 'DRP_version_equal_2D_L1'
#        self.names.append(name36)
#        self.kpf_data_levels[name36] = ['L1']
#        self.descriptions[name36] = 'Same DRP version for 2D and L1'
#        self.data_types[name36] = 'int'
#        self.spectrum_types[name36] = ['all',]
#        self.master_types[name36] = []
#        self.required_data_products[name36] = [] # no required data products
#        self.fits_keywords[name36] = 'DRPS2DL1'
#        self.fits_comments[name36] = 'QC: Same DRP version for 2D and L1'
#        self.db_columns[name36] = None
#        self.fits_keyword_fail_value[name36] = 0
#
#        name37 = 'DRP_version_equal_L1_L2'
#        self.names.append(name37)
#        self.kpf_data_levels[name37] = ['L2']
#        self.descriptions[name37] = 'Same DRP version for L1 and L2'
#        self.data_types[name37] = 'int'
#        self.spectrum_types[name37] = ['all',]
#        self.master_types[name37] = []
#        self.required_data_products[name37] = [] # no required data products
#        self.fits_keywords[name37] = 'DRPS2DL1'
#        self.fits_comments[name37] = 'QC: Same DRP version for L1 and L2'
#        self.db_columns[name37] = None
#        self.fits_keyword_fail_value[name37] = 0

        # Integrity checks
        if len(self.names) != len(self.kpf_data_levels):
            raise ValueError("Length of kpf_data_levels list does not equal number of entries in descriptions dictionary.")

        if len(self.names) != len(self.descriptions):
            raise ValueError("Length of names list does not equal number of entries in descriptions dictionary.")

        if len(self.names) != len(self.data_types):
            raise ValueError("Length of data_types list does not equal number of entries in data_types dictionary.")

        if len(self.names) != len(self.spectrum_types):
            raise ValueError("Length of spectrum_types list does not equal number of entries in data_types dictionary.")

        if len(self.names) != len(self.fits_keywords):
            raise ValueError("Length of fits_keywords list does not equal number of entries in fits_keywords dictionary.")

        if len(self.names) != len(self.fits_comments):
            raise ValueError("Length of fits_comments list does not equal number of entries in fits_comments dictionary.")

        if len(self.names) != len(self.db_columns):
            raise ValueError("Length of db_columns list does not equal number of entries in db_columns dictionary.")

        keys_list = self.data_types.keys()
        for key in keys_list:
            dt = self.data_types[key]
            if dt not in ['string','int','float']:
                err_str = "Error in data type: " + dt
                raise ValueError(err_str)


    def list_qc_metrics(self):
        """
        Method to print a formatted block of the available QC checks and their
        characteristics, sorted by the data level that the QC check accepts.
        """
        qc_names = self.names

        for data_level in ['L0', '2D', 'L1', 'L2']:
            print(styled_text(f"Quality Control tests for {data_level}:", style="Bold"))
            for qc_name in qc_names:

                kpf_data_levels = self.kpf_data_levels[qc_name]
                data_type = self.data_types[qc_name]
                spectrum_types = self.spectrum_types[qc_name]
                master_types = self.master_types[qc_name]
                drift_types = self.drift_types[qc_name]
                required_data_products = self.required_data_products[qc_name]
                keyword = self.fits_keywords[qc_name]
                keyword_fail_value = self.fits_keyword_fail_value[qc_name]
                comment = self.fits_comments[qc_name]
                db_column = self.db_columns[qc_name]
                description = self.descriptions[qc_name]

                if data_level in self.kpf_data_levels[qc_name]:
                    print('   ' + styled_text("Name: ", style="Bold") + styled_text(qc_name, style="Bold", color="Blue"))
                    print('      ' + styled_text("Description: ", style="Bold") + description)
                    print('      ' + styled_text("Date levels: ", style="Bold") + str(kpf_data_levels))
                    print('      ' + styled_text("Date type: ", style="Bold") + data_type)
                    print('      ' + styled_text("Required data products: ", style="Bold") + str(required_data_products))
                    print('      ' + styled_text("Spectrum types (applied to): ", style="Bold") + str(spectrum_types))
                    print('      ' + styled_text("Master types (required for): ", style="Bold") + str(master_types))
                    print('      ' + styled_text("Drift types (required for): ", style="Bold") + str(drift_types))
                    print('      ' + styled_text("Keyword: ", style="Bold") + styled_text(keyword, style="Bold", color='Blue'))
                    print('      ' + styled_text("Keyword fail value: ", style="Bold") + str(keyword_fail_value))
                    print('      ' + styled_text("Comment: ", style="Bold") + comment)
                    print('      ' + styled_text("Database column: ", style="Bold") + str(db_column))
                    print()

    def search_for_QC_keywords_in_files(self):
        """
        This method checks if each QC keyword is listed in two places and
        prints the results with green and red highlighting.  The two places
        are: 1) .yaml plot configuration files for the time series database,
        2) .csv files that define the time series database structure, and xxx.
        It is best used in an interactive environment, e.g., in a Jupyter
        notebook.
        """

        cases = ['plots', 'database']

        for case in cases:

            if case == 'plots':
                search_directory = '/code/KPF-Pipeline/static/tsdb_plot_configs/'
                file_ext = '.yaml'
            if case == 'database':
                search_directory = '/code/KPF-Pipeline/static/tsdb_keywords/'
                file_ext = '.csv'

            print(styled_text(f"Searching for *{file_ext} files in {search_directory} for QC keywords.", style="Bold"))
            for name in self.names:
                fits_kwd = self.fits_keywords.get(name, "")
                if not fits_kwd:
                    print(f"Warning: No search string found for '{name}'")
                    continue
                found_occurrence = False
                for root, dirs, files in os.walk(search_directory):
                    for file_name in files:
                        if file_name.endswith(file_ext):
                            full_path = os.path.join(root, file_name)
                            # Read the file contents and check for the string
                            with open(full_path, 'r', encoding='utf-8') as f:
                                content = f.read()
                                if fits_kwd in content:
                                    found_occurrence = True
                                    print(styled_text(f"Found ", color="Green") + styled_text(f"'{fits_kwd}' from '{name}'", style="Bold", color="Green") + styled_text(f" in: {full_path}", color="Green"))
                if not found_occurrence:
                    print(styled_text(f"No occurrence of ", color="Red") + styled_text(f"'{name}' => '{fits_kwd}'", style="Bold", color="Red") + styled_text(f" found in any {file_ext} file.", color="Red"))
            print()


    def get_required_QCs(self, data_product=None, source=None):
        """
        This method returns a list of QC keywords (or resulting keywords) that 
        are required for particular category of data product (master, drift) 
        and of a particular source (e.g., etalon, LFC, bias)
        """

        if data_product == None or source == None:
            self.logger.error("data_product or source not specified in get_required_QCs()")
            return None

        QC_keywords = []
        for qc_name in self.names:
            if data_product.lower() == 'master':
                 if any(x in self.master_types[qc_name] for x in [source, 'all']):
                      QC_keywords.append(self.fits_keywords[qc_name])
            elif data_product.lower() == 'drift':
                 if any(x in self.drift_types[qc_name] for x in [source, 'all']):
                      QC_keywords.append(self.fits_keywords[qc_name])
        
        return QC_keywords

            

#####################################################################
#
# Superclass QC is normally not to be called directly (although it is not an abstract class, per se).
#

class QC:

    """
    Description:
        This superclass defines QC functions in general and has common methods across
        subclasses QCL0, QC2D, QCL1, and QCL2.  It also includes QC checks that apply
        to all data levels.

    Class Attributes:
        kpf_object: Returned from function KPF0.from_fits(fits_filename,data_type),
            which is wrapped by function read_fits in this module.
        qcdefinitions (QCDefinitions object): Returned from constructor of QCDefinitions class.

    """

    def __init__(self, kpf_object, logger=None):
        self.kpf_object = kpf_object
        self.qcdefinitions = QCDefinitions()
        self.logger = logger if logger is not None else DummyLogger()


    def add_qc_keyword_to_header(self, qc_name, value, debug=False):

        if (str(type(value)) == "<class 'bool'>") or (str(type(value)) == "<class 'numpy.bool'>"):
            if value == True:
                value = 1
            else:
                value = 0

        keyword = self.qcdefinitions.fits_keywords[qc_name]
        comment = self.qcdefinitions.fits_comments[qc_name]

        self.kpf_object.header['PRIMARY'][keyword] = (value,comment)
        if debug:
            print('---->add_qc_keyword_to_header: qc_name, keyword, value, comment = {}, {}, {}, {}'.format(qc_name,keyword,value,comment))


    def not_junk(self, junk_ObsIDs_csv='/data/reference/Junk_Observations_for_KPF.csv', debug=False):
        """
        This Quality Control method can be used in any of the data levels (L0/2D/L1/L2)
        so it is included in the superclass.
        It checks if the obsID of the input is in the list of junked files.

        Args:
             kpfobs - a KPF L0/2D/L1/L2 object
             junk_ObsIDs_csv - a CSV with ObsIDs in the first column
                               and a column header of 'observation_id'.
                               That is, the first few lines of the file will look like this:
                                   observation_id
                                   KP.20230621.27498.77
                                   KP.20230621.27611.73
                                   KP.20220516.57354.11

             debug - an optional flag.  If True, verbose output will be printed.

         Returns:
             QC_pass - a boolean signifying that the input(s) are not junk (i.e., = False if junk)
        """

        QC_pass = True  # Assume not junk unless explicitly listed in junk_ObsIDs_csv

        try:
            filename = self.kpf_object.header['PRIMARY']['OFNAME'] # 'KP.20231129.11266.37.fits' / Filename of output file
        except:
            filename = 'this file'
        obsID = filename[:20]

        # read list of junk files
        if os.path.exists(junk_ObsIDs_csv):
            df_junk = pd.read_csv(junk_ObsIDs_csv)
            if debug:
                self.logger.info(f'Read the junk file {junk_ObsIDs_csv}.')
        else:
            self.logger.info(f"The file {junk_ObsIDs_csv} does not exist.")
            return QC_pass

        QC_pass = not (df_junk['observation_id'].isin([obsID])).any()
        if debug:
            self.logger.info(f'{filename} is a Junk file: ' + str(not QC_pass[i]))

        return QC_pass


    def add_kpfera(self, kfpera_csv='/code/KPF-Pipeline/static/kpfera_definitions.csv', debug=False):
        """
        This is not a Quality Control method.
        The goal of this method is to add the KPFERA keyword to all KPF files.
        This keyword was created in February 2024, during the first service mission;
        thus, L0 files before then (with KPFERA = 1.0 and 1.5) do not have
        this defined.  By running a recipe with the L0 checks as the first
        element in a processing recipe involving L0 files, the KPFERA keyword
        is guaranteed to be in the primary header of every kpf object.

        Args:
             kpfobs - a KPF L0/2D/L1/L2 object
             kfpera_csv - a CSV the KPF era definitions
             debug - an optional flag.  If True, verbose output will be printed.

         Returns:
             KPFERA - a string the the KPFERA (e.g., '1.0') for the input file
        """

        KPFERA = float('0.0')

        try:
            filename = self.kpf_object.header['PRIMARY']['OFNAME'] # 'KP.20231129.11266.37.fits' / Filename of output file
        except:
            filename = 'this file'
        ObsID = filename[:20]
        if len(ObsID.split('.')) != 4:
            if debug:
                self.logger.info(f'ObsID = {kfpera_csv} is not in the correct format.')
            return KPFERA
        datetime_ObsID = get_datetime_obsid(ObsID)
        if debug:
            self.logger.info(f"The datetime of ObsID is {datetime_ObsID}.")

        if os.path.exists(kfpera_csv):
            try:
                df_kpfera = pd.read_csv(kfpera_csv)
                if debug:
                    self.logger.info(f'Read the KPFERA file {kfpera_csv}.')
                nrows = len(df_kpfera)
                for i in np.arange(nrows):
                    starttime = datetime.strptime(df_kpfera.iloc[i].iloc[1].strip(), '%Y-%m-%d %H:%M:%S')
                    stoptime  = datetime.strptime(df_kpfera.iloc[i].iloc[2].strip(), '%Y-%m-%d %H:%M:%S')
                    if (datetime_ObsID > starttime) and (datetime_ObsID < stoptime):
                        KPFERA = float(df_kpfera.iloc[i].iloc[0])
                        if debug:
                            self.logger.info(f'Setting KPFERA = {KPFERA}')
            except Exception as e:
                self.logger.info(f"Exception: {e}")
                return None
        else:
            self.logger.error(f"The file {kfpera_csv} does not exist.")

        if debug:
            self.logger.info(f'The KPFERA of {filename} is: ' + str(KPFERA))

        return KPFERA

#####################################################################

class QCL0(QC):

    """
    Description:
        This class inherits the QC superclass and defines QC functions for L0 files.
        Since the policy is to not modify an L0 FITS file in the archive location
        /data/kpf/L0/yyyymmdd, the class operates on the FITS object that will
        elevate to a higher data level. The QC info is inherited via the FITS header
        and will be prograted downstream in the data-reduction pipeline, and will
        eventually be written to an output FITS file.

    Class Attributes:
        data_type (string): Data type in terms of project (e.g., KPF).
        kpf_object (astropy.io object): Returned from function KPF0.from_fits(fits_filename,data_type),
            which is wrapped by function read_fits in this module.
        qcdefinitions (QCDefinitions object): Returned from constructor of QCDefinitions class.

    Example python code to illustrate usage of this module in calling program:

        import modules.quality_control.src.quality_control as qc

        qc.what_am_i()

        in_file = '/code/KPF-Pipeline/KP.20230828.40579.55.fits'
        out_file = '/code/KPF-Pipeline/junk.fits'


        kpf_object = from_fits('KPF',in_file)
        qcl0 = qc.QCL0(kpf_object)
        name = 'jarque_bera_test_red_amp1'
        value = 3.14159256
        qcl0.add_qc_keyword_to_header(name,value)
        to_fits(qcl0.kpf_object,out_file)
    """

    # Call superclass.
    def __init__(self,kpf_object):
        super().__init__(kpf_object)


    def L0_data_products(self, debug=False):
        """
        This Quality Control function checks if the expected data_products
        in an L0 file are present and if their data extensions are populated
        with arrays of non-zero size.

        Args:
             L0 - an L0 object
             debug - an optional flag.  If True, missing data products are noted.

         Returns:
             QC_pass - a boolean signifying that the QC passed (True) for failed (False)
        """

        try:
            L0 = self.kpf_object

            # Determine which extensions should be in the L0 file.
            # First add the triggrered cameras (Green, Red, CaHK, ExpMeter) to list of data products
            trigtarg = L0.header['PRIMARY']['TRIGTARG']
            if len(trigtarg) > 0:
                data_products = trigtarg.split(',')
            # add Guider
            if hasattr(L0, 'GUIDER_AVG'):
                data_products.append('Guider')
            if hasattr(L0, 'guider_avg'):  # some early files had lower case
                data_products.append('Guider')
            # add Telemetry
            if hasattr(L0, 'TELEMETRY'):
                data_products.append('Telemetry')
            # add Pyrheliometer
            if hasattr(L0, 'SOCAL PYRHELIOMETER'):
                data_products.append('Pyrheliometer')
            if debug:
                self.logger.info('Data products expected in this L0 file: ' + str(data_products))

            # Use helper funtion to get data products and check their characteristics.
            QC_pass = True
            data_products_present = get_data_products_L0(L0)
            if debug:
                self.logger.info('Data products in L0 file: ' + str(data_products_present))

            # Check for specific data products
            possible_data_products = ['Green', 'Red', 'CaHK', 'ExpMeter', 'Guider', 'Telemetry', 'Pyrheliometer']
            if debug:
                self.logger.info('Possible data products in L0 file: ' + str(possible_data_products))
            for dp in possible_data_products:
                if dp in data_products:
                    if not dp in data_products_present:
                        QC_pass = False
                        if debug:
                            self.logger.info(dp + ' not present in L0 file. QC(L0_data_products) failed.')

        except Exception as e:
            self.logger.info(f"Exception: {e}")
            QC_pass = False

        return QC_pass


    def L0_header_keywords_present(self, essential_keywords=['auto'], debug=False):
        """
        This Quality Control function checks if a specified set of FITS header keywords are present.

        Args:
             L0 - an L0 object
             essential_keywords - an optional list of keywords to check.  If set to ['auto'],
             then a default list of keywords will be checked.
             debug - an optional flag.  If True, missing data products are noted.

         Returns:
             QC_pass - a boolean signifying that the QC passed (True) for failed (False)
        """

        try:
            L0 = self.kpf_object

            if essential_keywords == ['auto']:
                 essential_keywords = [
                     'DATE-BEG',  # Start of exposure from kpfexpose
                     'DATE-MID',  # Halfway point of the exposure (unweighted)
                     'DATE-END',  # End of exposure
                     'EXPTIME',   # Requested exposure time
                     'ELAPSED',   # Actual exposure time
                     'PROGNAME',  # Program name from kpfexpose
                     'OBJECT',    # Object name
                     'TARGRA',    # Right ascension [hr] from DCS
                     'TARGDEC',   # Declination [deg] from DCS
                     'TARGEPOC',  # Target epoch from DCS
                     'TARGEQUI',  # Target equinox from DCS
                     'TARGPLAX',  # Target parallax [arcsec] from DCS
                     'TARGPMDC',  # Target proper motion [arcsec/yr] in declination from DCS
                     'TARGPMRA',  # Target proper motion [s/yr] in right ascension from DCS
                     'TARGRADV',  # Target radial velocity [km/s]
                     'AIRMASS',   # Airmass from DCS
                     'PARANTEL',  # Parallactic angle of the telescope from DCS
                     'HA',        # Hour angle
                     'EL',        # Elevation [deg]
                     'AZ',        # Azimuth [deg]
                     'LST',       # Local sidereal time
                     'GAIAID',    # GAIA Target name
                     '2MASSID',   # 2MASS Target name
                     'GAIAMAG',   # GAIA G band magnitude
                     '2MASSMAG',  # 2MASS J band magnitude
                     'TARGTEFF',  # Target effective temperature (K)
                     'OCTAGON',   # Selected octagon calibration source (not necessarily powered on)
                     'TRIGTARG',  # Cameras that were sent triggers
                     'IMTYPE',    # Image Type
                     'CAL-OBJ',   # Calibration fiber source
                     'SKY-OBJ',   # Sky fiber source
                     'SCI-OBJ',   # Science fiber source
                     'AGITSTA',   # Agitator status
                 ]

            QC_pass = True

            for keyword in essential_keywords:
                if keyword not in L0.header['PRIMARY']:
                    QC_pass = False
                    if debug:
                        print('The keyword ' + keyword + ' is missing from the primary header.')

        except Exception as e:
            self.logger.info(f"Exception: {e}")
            QC_pass = False

        return QC_pass


    def L0_datetime(self, debug=False):
        """
        This QC module performs the following checks on datetimes in the L0 primary header
        and in the Exposure Meter table (if present).  The timing checks have precision
        thresholds to only catch significant timing errors and not trigger on small
        differences related to machine precision or dead time in the Exposure Meter detector.
        This method returns True only if all checks pass.

            Time ordering:
                DATE-BEG < DATE-MID < DATE-END
            Duration consistency:
                DATE-END - DATE-BEG = ELAPSED
            Consistency between Green/Red and overall timing:
                DATE-BEG = GRDATE-B
                DATE-BEG = RDDATE-B
                DATE-END = GRDATE-E
                DATE-END = RDDATE-E
            Consistency between Exposure Meter times (Date-Beg, etc.) and overall timing:
                Date-Beg = DATE-BEG
                Date-End = DATE-END
        """
        debug=True
        try:
            L0 = self.kpf_object
            date_format = "%Y-%m-%dT%H:%M:%S.%f"
            QC_pass = True

            time_precision_threshold     = 0.1 # sec - threshold for DATE-BEG, etc.
            time_precision_threshold_exp = 1.0 # sec - threshold for times involving the exposure meter -- account for EM dead time and only catch bad errors

            # First check that the appropriate keywords are present
            essential_keywords = ['DATE-BEG', 'DATE-MID', 'DATE-END', 'ELAPSED']
            for keyword in essential_keywords:
                if keyword not in L0.header['PRIMARY']:
                    if debug:
                        self.logger.info(f'Missing keyword: {keyword}')
                    QC_pass = False
            if not QC_pass:
                return QC_pass

            # Check that dates are ordered correctly
            date_beg = datetime.strptime(L0.header['PRIMARY']['DATE-BEG'], date_format)
            date_mid = datetime.strptime(L0.header['PRIMARY']['DATE-MID'], date_format)
            date_end = datetime.strptime(L0.header['PRIMARY']['DATE-END'], date_format)
            elapsed  = float(L0.header['PRIMARY']['ELAPSED'])
            if (date_end < date_mid) or (date_mid < date_beg):
                QC_pass = False

            # Check that DATE-BEG + ELAPSE = DATE-END
            if abs((date_end - date_beg).total_seconds() - elapsed) > time_precision_threshold:
                if debug:
                    self.logger.info(f'(DATE-END - DATE-BEG) - ELASPED = {abs((date_end - date_beg).total_seconds() - elapsed)} sec > {time_precision_threshold} sec')
                QC_pass = False

            # Check that GRDATE-B/RDDATE-B are consistent with DATE-BEG, etc.
            data_products = get_data_products_L0(L0)
            if 'Green' in data_products:
                if 'GRDATE-B' not in L0.header['PRIMARY']:
                    if debug:
                        self.logger.info(f'Missing keyword: GRDATE-B')
                    QC_pass = False
                    return QC_pass
                else:
                    grdate_b = datetime.strptime(L0.header['PRIMARY']['GRDATE-B'], date_format)
                    if abs((date_beg - grdate_b).total_seconds()) > time_precision_threshold:
                        if debug:
                            self.logger.info(f'abs(DATE-BEG - GRDATE-B) = {abs((date_beg - grdate_b).total_seconds())} sec > {time_precision_threshold} sec')
                        QC_pass = False
                if 'GRDATE-E' not in L0.header['PRIMARY']:
                    if debug:
                        self.logger.info(f'Missing keyword: GRDATE-E')
                    QC_pass = False
                    return QC_pass
                else:
                    grdate_e = datetime.strptime(L0.header['PRIMARY']['GRDATE-E'], date_format)
                    if abs((date_end - grdate_e).total_seconds()) > time_precision_threshold:
                        if debug:
                            self.logger.info(f'abs(DATE-END - GRDATE-E) = {abs((date_end - grdate_e).total_seconds())} sec > {time_precision_threshold} sec')
                        QC_pass = False
            if 'Red' in data_products:
                if 'RDDATE-B' not in L0.header['PRIMARY']:
                    if debug:
                        self.logger.info(f'Missing keyword: RDDATE-B')
                    QC_pass = False
                    return QC_pass
                else:
                    rddate_b = datetime.strptime(L0.header['PRIMARY']['RDDATE-B'], date_format)
                    if abs((date_beg - rddate_b).total_seconds()) > time_precision_threshold:
                        if debug:
                            self.logger.info(f'abs(DATE-BEG - RDDATE-B) = {abs((date_beg - rddate_b).total_seconds())} sec > {time_precision_threshold} sec')
                        QC_pass = False
                if 'RDDATE-E' not in L0.header['PRIMARY']:
                    if debug:
                        self.logger.info(f'Missing keyword: RDDATE-E')
                    QC_pass = False
                    return QC_pass
                else:
                    rddate_e = datetime.strptime(L0.header['PRIMARY']['RDDATE-E'], date_format)
                    if abs((date_end - rddate_e).total_seconds()) > time_precision_threshold:
                        if debug:
                            self.logger.info(f'abs(DATE-END - RDDATE-E) = {abs((date_end - rddate_e).total_seconds())} sec > {time_precision_threshold} sec')
                        QC_pass = False
            if ('Green' in data_products) and ('Red' in data_products) and QC_pass:
                if abs((grdate_b - rddate_b).total_seconds()) > time_precision_threshold:
                    if debug:
                        self.logger.info(f'abs(GRDATE-B - RDDATE-B) = {abs((grdate_b - rddate_b).total_seconds())} sec > {time_precision_threshold} sec')
                    QC_pass = False
                if abs((grdate_e - rddate_e).total_seconds()) > time_precision_threshold:
                    if debug:
                        self.logger.info(f'abs(GRDATE-E - RDDATE-E) = {abs((grdate_e - rddate_e).total_seconds())} sec > {time_precision_threshold} sec')
                    QC_pass = False

            if 'ExpMeter' in data_products:
                if 'Date-Beg-Corr' in L0['EXPMETER_SCI'].columns:
                    exp_date_beg = datetime.strptime(L0['EXPMETER_SCI'].iloc[0]['Date-Beg-Corr'], date_format)
                    exp_date_end = datetime.strptime(L0['EXPMETER_SCI'].iloc[-1]['Date-End-Corr'], date_format)
                else:
                    exp_date_beg = datetime.strptime(L0['EXPMETER_SCI'].iloc[0]['Date-Beg'], date_format)
                    exp_date_end = datetime.strptime(L0['EXPMETER_SCI'].iloc[-1]['Date-End'], date_format)
                if 'Green' in data_products:
                    if abs((exp_date_beg - grdate_b).total_seconds()) > time_precision_threshold_exp:
                        if debug:
                            self.logger.info(f"abs(L0['EXPMETER_SCI'].iloc[0]['Date-Beg-Corr'] - GRDATE-B) = {abs((exp_date_beg - grdate_b).total_seconds())} sec > {time_precision_threshold_exp} sec")
                        QC_pass = False
                    if abs((exp_date_end - grdate_e).total_seconds()) > time_precision_threshold_exp:
                        if debug:
                            self.logger.info(f"abs(L0['EXPMETER_SCI'].iloc[-1]['Date-End-Corr'] - GRDATE-E) = {abs((exp_date_end - grdate_e).total_seconds())} sec > {time_precision_threshold_exp} sec")
                        QC_pass = False
                if 'Red' in data_products:
                    if abs((exp_date_beg - rddate_b).total_seconds()) > time_precision_threshold_exp:
                        if debug:
                            self.logger.info(f"abs(L0['EXPMETER_SCI'].iloc[0]['Date-Beg-Corr'] - RDDATE-B) = {abs((exp_date_beg - rddate_b).total_seconds())} sec > {time_precision_threshold_exp} sec")
                        QC_pass = False
                    if abs((exp_date_end - rddate_e).total_seconds()) > time_precision_threshold_exp:
                        if debug:
                            self.logger.info(f"abs(L0['EXPMETER_SCI'].iloc[-1]['Date-End-Corr'] - RDDATE-E) = {abs((exp_date_end - rddate_e).total_seconds())} sec > {time_precision_threshold_exp} sec")
                        QC_pass = False

        except Exception as e:
            self.logger.info(f"Exception: {e}")
            QC_pass = False

        return QC_pass


    def EM_not_saturated(self, debug=False):
        """
        This Quality Control function checks if 2 or more reduced pixels in an exposure
        meter spectrum is within 90% of saturated.  The check is applied to the EM-SCI
        and EM-SKY fibers and returns False if saturation is detected in either.
        Note that this check only works for L0 files with the EXPMETER_SCI and
        EXPMETER_SKY extensions present.

        Args:
             L0 - an L0 object
             fiber ('SCI' [default value] or 'SKY) - the EM fiber output to be tested
             debug - an optional flag.  If True, missing data products are noted.

         Returns:
             QC_pass - a boolean signifying that the QC passed (True) for failed (False)
        """

        saturation_level = 1.93e6 # saturation level in reduced EM spectra (in data frame)
        saturation_fraction = 0.9

        try:
            # Read and condition the table of Exposure Meter Data
            L0 = self.kpf_object
            if hasattr(L0, 'EXPMETER_SCI') and hasattr(L0, 'EXPMETER_SKY'):
                if (L0['EXPMETER_SCI'].size > 1) and (L0['EXPMETER_SKY'].size > 1):
                    pass
                else:
                    return False
            else:
                return True # pass test if no exposure meter data present
            EM_sat_SCI = L0['EXPMETER_SCI'].copy()
            EM_sat_SKY = L0['EXPMETER_SKY'].copy()
            columns_to_drop_SCI = [col for col in EM_sat_SCI.columns if col.startswith('Date')]
            columns_to_drop_SKY = [col for col in EM_sat_SKY.columns if col.startswith('Date')]
            EM_sat_SCI.drop(columns_to_drop_SCI, axis=1, inplace=True)
            EM_sat_SKY.drop(columns_to_drop_SKY, axis=1, inplace=True)
            if len(EM_sat_SCI) >= 3:  # drop first and last rows if nrows >= 3
                EM_sat_SCI = EM_sat_SCI.iloc[1:-1]
                EM_sat_SKY = EM_sat_SKY.iloc[1:-1]

            # Determine the saturation fraction
            for col in EM_sat_SCI.columns:
                try: # only apply to columns with wavelengths as headers
                    float_col_title = float(col)
                    EM_sat_SCI[col] = EM_sat_SCI[col] / saturation_level
                except ValueError:
                    pass
            for col in EM_sat_SKY.columns:
                try:
                    float_col_title = float(col)
                    EM_sat_SKY[col] = EM_sat_SKY[col] / saturation_level
                except ValueError:
                    pass

            saturated_elements_SCI = (EM_sat_SCI > saturation_fraction).sum().sum()
            saturated_elements_SKY = (EM_sat_SKY > saturation_fraction).sum().sum()
            total_elements = EM_sat_SCI.shape[0] * EM_sat_SCI.shape[1]
            saturated_fraction_threshold = 1.5 / EM_sat_SCI.shape[1]

            if saturated_elements_SCI / total_elements > saturated_fraction_threshold:
                QC_pass = False
            elif saturated_elements_SKY / total_elements > saturated_fraction_threshold:
                QC_pass = False
            else:
                QC_pass = True

        except Exception as e:
            self.logger.info(f"Exception: {e}")
            QC_pass = False

        return QC_pass


    def EM_flux_not_negative(self, debug=False):
        """
        This Quality Control function checks if 20 or more consecutive elements 
        of the SCI and SKY exposure meter spectra are negative.  Negative flux 
        usually indicates over-subtraction of bias from the raw EM images.  
        The check is applied to the EM-SCI and EM-SKY fibers and returns False 
        if negative flux is detected in either.  Note that this check only works 
        for L0 files with the EXPMETER_SCI and EXPMETER_SKY extensions present.

        Args:
             debug - an optional flag.  If True, missing data products are noted.

         Returns:
             QC_pass - a boolean signifying that the QC passed (True) for failed (False)
        """

        N_in_a_row = 20 # number of negative flux elements in a row that triggers QC failure

        try:
            # Read and condition the table of Exposure Meter Data
            L0 = self.kpf_object
            if hasattr(L0, 'EXPMETER_SCI') and hasattr(L0, 'EXPMETER_SKY'):
                if (L0['EXPMETER_SCI'].size > 1) and (L0['EXPMETER_SKY'].size > 1):
                    pass
                else:
                    return False
            else:
                return True # pass test if no exposure meter data present
            EM_SCI = L0['EXPMETER_SCI'].copy()
            EM_SKY = L0['EXPMETER_SKY'].copy()
            columns_to_drop_SCI = [col for col in EM_SCI.columns if col.startswith('Date')]
            columns_to_drop_SKY = [col for col in EM_SKY.columns if col.startswith('Date')]
            EM_SCI.drop(columns_to_drop_SCI, axis=1, inplace=True)
            EM_SKY.drop(columns_to_drop_SKY, axis=1, inplace=True)
            counts_SCI = EM_SCI.sum(axis=0).values
            counts_SKY = EM_SKY.sum(axis=0).values

            # Determine if the spectra have significant negative flux
            negative_mask_SCI = counts_SCI < 0 # spectral elements with negative flux
            negative_mask_SKY = counts_SKY < 0
            window = np.ones(N_in_a_row, dtype=int) # window to convolve with spectra
            conv_result_SCI = convolve1d(negative_mask_SCI.astype(int), window, mode='constant', cval=0)
            conv_result_SKY = convolve1d(negative_mask_SKY.astype(int), window, mode='constant', cval=0)
            has_consec_negs_SCI = np.any(conv_result_SCI == N_in_a_row)
            has_consec_negs_SKY = np.any(conv_result_SKY == N_in_a_row)

            if has_consec_negs_SCI or has_consec_negs_SKY:
                QC_pass = False
            else:
                QC_pass = True

        except Exception as e:
            self.logger.info(f"Exception: {e}")
            QC_pass = False

        return QC_pass


    def guider_not_saturated(self, debug=False):
        """
        This Quality Control function does two checks for saturation of the 
        Guider.  First, it checks that <10% of the guider frames have a saturated 
        pixel.  Second, it checks that <4 pixels in the average (co-added) 
        guider image are not saturated.

        Args:
             L0 - an L0 object
             debug - an optional flag.  If True, missing data products are noted.

         Returns:
             QC_pass - a boolean signifying that the QC passed (True) for failed (False)
        """

        QC_pass = True
        try:
            # Read and condition the table of Exposure Meter Data
            L0 = self.kpf_object
            myGuider = AnalyzeGuider(L0)

            # Check for saturated pixels
            if hasattr(myGuider, 'n_saturated_pixels'):
                if myGuider.n_saturated_pixels > 3:
                    QC_pass = False
            else:
                QC_pass = False

            # Check for saturated frames
            if hasattr(myGuider, 'frac_frames_saturated'):
                if myGuider.frac_frames_saturated > 0.1:
                    QC_pass = False
            else:
                QC_pass = False

        except Exception as e:
            self.logger.info(f"Exception: {e}")
            QC_pass = False

        return QC_pass


    def L0_bad_readout_check(self, debug=False):
        """
        This Quality Control function checks if the desired readout time
        matches the expected readout time (within some limit). This
        mismatch idetifies a 'smeared' readout scenario that we want to junk.
        Bad readout states can also have no value for Greed/Red elapsed time.
        Bad readouts have elapsed time between 6 and 7 seconds.
        This occurs a few times per day on both cals and stars.

        Edge case: If a star has a desired exposure time larger than 7 seconds
        but the exposure meter properly terminates the exposure between
        6.0 and 6.7 seconds, the star will be improperly failed. (very rare)

        Args:
            debug - an optional flag.  If True, missing data products are noted.

            Example that should fail this QC test: KP.20241008.31459.57

        Returns:
            QC_pass - a boolean signifying that the QC passed for failed
        """

        try:
            L0 = self.kpf_object

            Texp_desired = L0.header['PRIMARY']['EXPTIME'] # desired exptime
            Texp_actual  = L0.header['PRIMARY']['ELAPSED'] # actual exposure time

            if (Texp_desired >= 7) and (6.0 < Texp_actual <= 6.6):
                QC_pass = False
            else:
                QC_pass = True

        except Exception as e:
            self.logger.info(f"Exception: {e}")
            QC_pass = False

        return QC_pass


    def NTP_timing(self, max_timing_error_ms=100, debug=False):
        """
        This Quality Control function checks if the status message from 
        the Network Time Protocol (NTP) indicates that the timing uncertainty
        is less than max_timing_error_ms.

        Args:
            debug - an optional flag.  If True, missing data products are noted.

        Returns:
            QC_pass - a boolean signifying that the QC passed for failed
        """

        QC_pass = False
        try:
            L0 = self.kpf_object
            if 'TIMEERR' in L0.header['PRIMARY']:
                NTP_string = L0.header['PRIMARY']['TIMEERR'] # NTP status message
                match = re.search(r'NTP time correct to within ([\d.]+) ms', NTP_string)
                if match:
                    timing_error_ms = float(match.group(1))
                    if timing_error_ms < max_timing_error_ms:
                        QC_pass = True

        except Exception as e:
            self.logger.info(f"Exception: {e}")
            QC_pass = False

        return QC_pass


    def good_guiding(self, max_guider_rms_mas=50, max_guider_offset_mas=50, debug=False):
        """
        This Quality Control function checks if the Guider has an RMS guiding
        performance of 50 mas (settable with max_guider_rms_mas) or better
        in the X and Y directions.  The same test is applied for guiding offsets.

        Args:
            max_guider_rms_mas    - maximum RMS of Guider correction in mas
            max_guider_offset_mas - maximum offset (average) of Guider correction in mas
            debug - an optional flag.  If True, missing data products are noted.

        Returns:
            QC_pass - a boolean signifying that the QC passed for failed
        """

        QC_pass = True
        try:
            L0 = self.kpf_object
            myGuider = AnalyzeGuider(L0)

            # Check guiding RMS
            if hasattr(myGuider, 'x_rms'):
                if myGuider.x_rms > max_guider_rms_mas:
                    QC_pass = False
            else:
                QC_pass = False
            if hasattr(myGuider, 'y_rms'):
                if myGuider.y_rms > max_guider_rms_mas:
                    QC_pass = False
            else:
                QC_pass = False

            # Check guiding offsets
            if hasattr(myGuider, 'x_bias'):
                if myGuider.x_bias > max_guider_offset_mas:
                    QC_pass = False
            else:
                QC_pass = False
            if hasattr(myGuider, 'y_bias'):
                if myGuider.y_bias > max_guider_offset_mas:
                    QC_pass = False
            else:
                QC_pass = False

        except Exception as e:
            self.logger.info(f"Exception: {e}")
            QC_pass = False

        return QC_pass


    def good_TARG_headers(self):
        """
        This Quality Control function checks that a set of "TARG" keywords exist
        in an L0 file and that a subset of those for reasonable values.
        
        keywords that are checked for existence: 
            TARGNAME, TARGRA, TARGDEC, TARGEPOC, TARGEQUI, TARGPLAX, 
            TARGPMDC, TARGPMRA, TARGRADV, TARGFRAM, TARGTEFF
        
        keywords that are verified to be numbers: 
            TARGEPOC, TARGEQUI, TARGPLAX, 
            TARGPMDC, TARGPMRA, TARGRADV, TARGTEFF

        Conditions checked:
            radial velocity: TARGRADV < 100 km/s
            parallax: TARGPLAX < 1 arcsec
            epoch, equinox: TARGEPOC, TARGEQUI >= 1950 and < 2050
            proper motion: TARGPMDC, TARGPMRA < 15 arcsec/yr (NOT CURRENTLY CHECKED - units uncertain)
            effective temperature: TARGTEFF < 10000 K and > 2000 K
        
        Returns:
            QC_pass - a boolean signifying that the QC passed for failed
        """

        def is_number(maybe_num):
            '''
            Return True if the input is a number (int or float) and False otherwise.
            '''
            if maybe_num == None:
                return False
            if isinstance(maybe_num, bool):
                return False
            if isinstance(maybe_num, (int, float)):
                if not np.isnan(maybe_num):
                    return True
            return False

        QC_pass = True
        try:
            L0 = self.kpf_object
            header = L0.header['PRIMARY']

            # Check that certain TARGxxxx keywords exist
            TARG_keywords = ['TARGNAME', 'TARGRA', 'TARGDEC', 'TARGEPOC', 'TARGEQUI', 'TARGPLAX', 'TARGPMDC', 'TARGPMRA', 'TARGRADV', 'TARGFRAM', 'TARGTEFF']            
            for kwd in TARG_keywords:
                if not kwd in header:
                    QC_pass = False
                    self.logger.info(f'Missing L0 keyword: {kwd}')
                    return QC_pass
            
            # Check that certain TARGxxxx keywords are numbers
            TARG_keywords = ['TARGEPOC', 'TARGEQUI', 'TARGPLAX', 'TARGPMDC', 'TARGPMRA', 'TARGRADV', 'TARGTEFF']            
            for kwd in TARG_keywords:
                if not is_number(header[kwd]):
                    QC_pass = False
                    self.logger.info(f'Keyword {kwd} = {header[kwd]} is not a number')
                    return QC_pass
            
            # Check that TARGRADV < 350 km/s (see Fig. 8 of Chubak et al. 2012 - arXiv:1207.6212)
            if 'TARGRADV' in header:
                 if abs(header['TARGRADV']) > 350:
                     QC_pass = False
                     self.logger.info(f'L0 keyword problem: abs(TARGRADV) = abs({str(header["TARGRADV"])}) > 100 km/s')
            
            # Check that TARGPLAX < 1 arcsec
            if 'TARGPLAX' in header:
                 if float(header['TARGPLAX']) >= 1 * 1000:
                     QC_pass = False
                     self.logger.info(f'L0 keyword problem: TARGPLAX = {str(header["TARGPLAX"])} > 1000 mas')
            
            # Check that TARGEPOC, TARGEQUI >= 1950 and < 2050
            kwds = ['TARGEPOC', 'TARGEQUI']
            for kwd in kwds:
                if kwd in header:
                     if (float(header[kwd]) <= 1950) or (float(header[kwd]) > 2050):
                         QC_pass = False
                         self.logger.info(f'L0 keyword problem: {kwd} = {str(header[kwd])} <= 1950 or > 2050')
            
#            # Check that TARGPMDC, TARGPMRA < 15 arcsec/yr
#            kwds = ['TARGPMDC', 'TARGPMRA']
#            for kwd in kwds:
#                if kwd in header:
#                     if float(header[kwd]) > 15:
#                          QC_pass = False
            
            # Check that TARGTEFF > 2000 K and < 10000 K
            if 'TARGTEFF' in header:
                 if (float(header['TARGTEFF']) <= 2000) or (float(header['TARGTEFF']) >= 10000):
                     QC_pass = False
            
        except Exception as e:
            self.logger.info(f"Exception: {e}")
            QC_pass = False

        return QC_pass


    def agitator_operating(self, min_abs_speed=1000, debug=False):
        """
        This Quality Control function checks that the Agitator is running 
        with a motor speed (absolute value of counts/s) greater than a specified 
        value.

        Args:
            min_abs_speed - minimum (absolute value) of motor speed for passing QC
            debug - an optional flag.  If True, missing data products are noted.

        Returns:
            QC_pass - a boolean signifying that the QC passed for failed
        """

        QC_pass = False
        try:
            L0 = self.kpf_object
            if 'AGITSTA' in L0.header['PRIMARY']:
                if L0.header['PRIMARY']['AGITSTA'] == 'Running':
                    if hasattr(L0, 'TELEMETRY'):
                        df_telemetry = L0['TELEMETRY']
                        df_telemetry.set_index("keyword", inplace=True)
                        speed = df_telemetry.loc['kpfmot.AGITSPD', 'average']
                        speed = abs(float(speed))
                        if speed > min_abs_speed:
                            QC_pass = True

        except Exception as e:
            self.logger.info(f"Exception: {e}")
            QC_pass = False

        return QC_pass

    def etalon_set_temp(self, 
                        ETAV1C3T_thresh=0.0005, # Inner Bottom Lid temp threshold (C)
                        ETAV1C4T_thresh=0.0005, # Outer Etalon Chamber temp threshold (C)
                        debug=False):
        """
        This Quality Control function checks that measured temperatures 
        in the Etalon are within specified ranges of their temperature set 
        points.

        Args:
            debug

        Returns:
            QC_pass (bool): True if the Etalon inner chamber temperatures are 
            near set points.
        """

        try:
            L0 = self.kpf_object
            header = L0.header['PRIMARY']
            QC_pass = True
            
            # Inner Bottom Lid
            if 'ETAV1C3S' in header:
                setpoint = float(header['ETAV1C3S'])
            else:
                setpoint = 23.6
            if abs(float(header['ETAV1C3T']) - setpoint) > ETAV1C3T_thresh:
                QC_pass = False

            # Outer Etalon Chamber
            if 'ETAV1C4S' in header:
                setpoint = float(header['ETAV1C4S'])
            else:
                setpoint = 23.9
            if abs(float(header['ETAV1C4T']) - setpoint) > ETAV1C4T_thresh:
                QC_pass = False

        except Exception as e:
            self.logger.info(f"Exception: {e}")
            QC_pass = False

        return QC_pass


    def not_vignetting(self, debug=False):
        """
        This Quality Control method checks L0 keywords to determine if the 
        telescope is vignetted by one or more parts of the dome.

        Args:
             debug - an optional flag.  

        Returns:
             QC_pass - a boolean signifying that the vignetting state 
             (True = not vignetting)
        """

        try:
            L0 = self.kpf_object
            header = L0.header['PRIMARY']

            QC_pass = True

            VIGN_keywords = ['VIGNETTE', 'STVIGNE', 'SBVIGNE']            
            for kwd in VIGN_keywords:
                if not kwd in header:
                    self.logger.info(f'Missing L0 keyword for related to vignetting: {kwd}')
                else:
                    if 'true' in header[kwd].lower():
                        QC_pass = False
                        if debug:
                            self.logger.info(f'Vignetting detected using keyword {kwd}; value = {header[kwd].lower()}')
                    else:
                        if debug:
                            self.logger.info(f'Vignetting not detected using keyword {kwd}; value = {header[kwd].lower()}')

        except Exception as e:
            self.logger.info(f"Exception: {e}")
            QC_pass = False

        return QC_pass


    def not_low_elevation(self, debug=False):
        """
        This Quality Control method checks the EL keywords to determine if the 
        telescope is pointed above 30 degrees (where the atmospheric dispersion 
        corrector is designed to work).

        Args:
             debug - an optional flag.  

        Returns:
             QC_pass - a boolean signifying the telescope elevation > 30 degrees 
             (True = elevation > 30 degrees)
        """

        try:
            L0 = self.kpf_object
            header = L0.header['PRIMARY']

            QC_pass = True

            if not 'EL' in header:
                QC_pass = False
            else:
                if float(header['EL']) < 30:
                    QC_pass = False
                    if debug:
                        self.logger.info(f"Elevation ({header['EL']}) < 30 degrees")
                else:
                    if debug:
                        self.logger.info(f"Elevation ({header['EL']}) > 30 degrees")

        except Exception as e:
            self.logger.info(f"Exception: {e}")
            QC_pass = False

        return QC_pass


#####################################################################

class QC2D(QC):

    """
    Description:
        This class inherits QC superclass and defines QC functions for 2D files.

    Class Attributes:
        kpf_object (astropy.io object): Returned from function KPF0.from_fits(fits_filename,data_type),
            which is wrapped by function read_fits in this module.
        qcdefinitions (QCDefinitions object): Returned from constructor of QCDefinitions class.
    """

    # Call superclass.
    def __init__(self,kpf_object):
        super().__init__(kpf_object)


    def data_2D_red_green(self, debug=False):
        """
        This Quality Control function checks if the 2D data exists for both
        the red and green chips and checks that the sizes of the arrays are as expected.

        Args:
             debug - an optional flag.  If True, prints shapes of CCD arrays and other comments.

         Returns:
             QC_pass - a boolean signifying that all of the data exists as expected
        """

        try:
            D2 = self.kpf_object

            if debug:
                self.logger.info(D2.info())
                type_D2 = type(D2)
                self.logger.info("type_2D = ",type_D2)
                self.logger.info("D2 = ",D2)

            QC_pass = True

            extensions = D2.extensions

            if 'GREEN_CCD' in extensions:

                if debug:
                    self.logger.info("GREEN_CCD exists")
                    self.logger.info("data_shape =", np.shape(D2["GREEN_CCD"]))

                if np.shape(D2["GREEN_CCD"]) != (4080, 4080):
                    QC_pass = False

            else:
                if debug:
                    self.logger.info("GREEN_CCD does not exist")
                QC_pass = False

            if 'RED_CCD' in extensions:

                if debug:
                    self.logger.info("RED_CCD exists")
                    self.logger.info("data_shape =", np.shape(D2["RED_CCD"]))

                if np.shape(D2["RED_CCD"]) != (4080, 4080):
                    QC_pass = False

            else:
                if debug:
                    self.logger.info("RED_CCD does not exist")
                QC_pass = False

        except Exception as e:
            self.logger.info(f"Exception: {e}")
            QC_pass = False

        return QC_pass


    def data_2D_CaHK(self,debug=False):
        """
        This Quality Control function checks if the 2D data exists for the
        Ca H&K chip and checks that the size of the array is as expected.

        Args:
             debug - an optional flag.  If True, prints shape of CaHK CCD array.

        Returns:
             QC_pass - a boolean signifying that all of the data exists as expected
        """

        try:
            D2 = self.kpf_object

            if debug:
                self.logger.info(D2.info())
                type_D2 = type(D2)
                self.logger.info("type_2D = ",type_D2)
                self.logger.info("D2 = ",D2)

            QC_pass = True

            extensions = D2.extensions

            if 'CA_HK' in extensions:

                if debug:
                    self.logger.info("CA_HK exists")
                    self.logger.info("data_shape =", np.shape(D2["CA_HK"]))

                if np.shape(D2["CA_HK"]) == (0,):
                    QC_pass = False

            else:
                if debug:
                    self.logger.info("CA_HK does not exist")
                QC_pass = False

        except Exception as e:
            self.logger.info(f"Exception: {e}")
            QC_pass = False

        return QC_pass


    def data_2D_bias_low_flux(self,debug=False):
        """
        This Quality Control function checks if the flux is low
        (mean flux < 10) for a bias exposure.

        Args:
             debug - an optional flag.  If True, prints mean flux in each CCD.

        Returns:
             QC_pass - a boolean signifying that all of the data exists as expected
        """

        try:
            D2 = self.kpf_object

            if debug:
                self.logger.info(D2.info())
                type_D2 = type(D2)
                self.logger.info("type_2D = ",type_D2)
                self.logger.info("D2 = ",D2)

            QC_pass = True
            extensions = D2.extensions

            mean_GREEN = D2["GREEN_CCD"].flatten().mean()
            mean_RED = D2["RED_CCD"].flatten().mean()

            if debug:
                self.logger.info("Mean GREEN_CCD flux =", np.round(mean_GREEN, 2))
                self.logger.info("Mean RED_CCD flux =", np.round(mean_RED, 2))
                self.logger.info("Max allowed mean flux =", 10)

            if (mean_GREEN > 10) | (mean_RED > 10):
                if debug:
                    self.logger.info("One of the CCDs has a high flux")
                QC_pass = False


        except Exception as e:
            self.logger.info(f"Exception: {e}")
            QC_pass = False

        return QC_pass

    def data_2D_dark_low_flux(self,debug=False):
        """
        This Quality Control function checks if the flux is low
        (mean flux < 10) for a dark exposure.

        Args:
             debug - an optional flag.  If True, prints mean flux in each CCD.

        Returns:
             QC_pass - a boolean signifying that all of the data exists as expected
        """

        try:
            D2 = self.kpf_object

            if debug:
                self.logger.info(D2.info())
                type_D2 = type(D2)
                self.logger.info("type_2D = ",type_D2)
                self.logger.info("D2 = ",D2)

            QC_pass = True
            extensions = D2.extensions

            mean_GREEN = D2["GREEN_CCD"].flatten().mean()
            mean_RED = D2["RED_CCD"].flatten().mean()

            max_allowed_mean_flux_green = 11
            max_allowed_mean_flux_red = 13

            if debug:
                self.logger.info("Mean GREEN_CCD flux =", np.round(mean_GREEN, 2))
                self.logger.info("Mean RED_CCD flux =", np.round(mean_RED, 2))
                self.logger.info("Max allowed mean flux for GREEN =", max_allowed_mean_flux_green)
                self.logger.info("Max allowed mean flux for RED =", max_allowed_mean_flux_red)

            if (mean_GREEN > max_allowed_mean_flux_green) | (mean_RED > max_allowed_mean_flux_red):
                if debug:
                    self.logger.info("One of the CCDs has a high flux")
                QC_pass = False

        except Exception as e:
            self.logger.info(f"Exception: {e}")
            QC_pass = False

        return QC_pass

    def positive_2D_SNR(self, neg_threshold=-5, debug=False):
        """
        This Quality Control function checks a 2D image to see if more than 1%
        of the pixel values of 'SNR' = counts / sqrt(variance) < -5.
        The value of -5 was chosen because for a definition of SNR that is
        normally distributed, this is 5-sigma low.

        Args:
             neg_threshold - the low flux threshold (default: -5, i.e., 5-sigma)
             debug - an optional flag.  If True, prints mean flux in each CCD.

        Returns:
             QC_pass - a boolean signifying that < 1% of the 2D pixels have
                       values below the threshold
        """

        D2 = self.kpf_object

        if debug:
            self.logger.info(D2.info())
            type_D2 = type(D2)
            self.logger.info("type_2D = ",type_D2)
            self.logger.info("D2 = ",D2)

        QC_pass = True
        extensions = D2.extensions

        try:
            if 'GREEN_CCD' in extensions:
                scaled_counts = np.array(D2['GREEN_CCD'].data) / np.sqrt(np.array(D2['GREEN_VAR'].data))
                subthreshold = np.sum(scaled_counts < neg_threshold)
                total_pixels = scaled_counts.size
                if debug:
                    priself.logger.infont(f'Number of pixels < {neg_threshold}: {subthreshold}')
                    self.logger.info(f'Total number of pixels: {total_pixels}')
                if ( subthreshold / total_pixels ) > 0.01:
                    QC_pass = False
        except Exception as e:
            self.logger.info(f"Exception: {e}")
            QC_pass = False

        try:
            if 'RED_CCD' in extensions:
                scaled_counts = (np.array(D2['RED_CCD'].data) / np.sqrt(np.array(D2['RED_VAR'].data))).flatten()
                subthreshold = np.sum(scaled_counts < neg_threshold)
                total_pixels = scaled_counts.size
                if debug:
                    print(f'Number of pixels < {neg_threshold}: {subthreshold}')
                    print(f'Total number of pixels: {total_pixels}')
                if ( subthreshold / total_pixels ) > 0.1:
                    QC_pass = False
        except Exception as e:
            self.logger.info(f"Exception: {e}")
            QC_pass = False

        return QC_pass

    def D2_lfc_flux(self, threshold=4000, debug=False):
        """
        This Quality Control function checks if the flux values in the green and red chips of the
        given 2D file are above a defined threshold at the 98th percentile.

        Args:
            debug

        Returns:
            QC_pass (bool): True if both green and red channels have 98th percentile values above the
                            threshold, False otherwise.
        """

        try:
            D2 = self.kpf_object
            green_counts = D2['GREEN_CCD'].data
            red_counts = D2['RED_CCD'].data

            QC_pass = True
            if debug:
                self.logger.info("******Green - 98th percentile counts: " + str(np.percentile(green_counts, 98)))
                self.logger.info("******Red - 98th percentile counts: " + str(np.percentile(red_counts, 98)))
            if np.percentile(green_counts, 98) < threshold or np.percentile(red_counts, 98) < threshold:
                QC_pass = False

        except Exception as e:
            self.logger.info(f"Exception: {e}")
            QC_pass = False

        return QC_pass

    def D2_master_bias_age(self, maxage=5, debug=False):
        """
        This Quality Control function checks if the master bias file used to
        process this exposure was created from files taken more than maxage
        (default: 5) days from the exposure itself.

        Args:
            debug

        Returns:
            QC_pass (bool): True if the time of exposure for the files going
                            into the master bias file were taken more than a
                            certain number of days from the exposure itself.
        """

        try:
            D2 = self.kpf_object
            my2D = Analyze2D(D2, logger=self.logger)
            age_master_file = my2D.measure_master_age(kwd='BIASFILE', verbose=debug)

            QC_pass = True
            if abs(age_master_file) > maxage:
                QC_pass = False

        except Exception as e:
            self.logger.info(f"Exception: {e}")
            QC_pass = False

        return QC_pass

    def D2_master_dark_age(self, maxage=5, debug=False):
        """
        This Quality Control function checks if the master dark file used to
        process this exposure was created from files taken more than maxage
        (default: 5) days from the exposure itself.

        Args:
            debug

        Returns:
            QC_pass (bool): True if the time of exposure for the files going
                            into the master dark file were taken more than a
                            certain number of days from the exposure itself.
        """

        try:
            D2 = self.kpf_object
            my2D = Analyze2D(D2, logger=self.logger)
            age_master_file = my2D.measure_master_age(kwd='DARKFILE', verbose=debug)

            QC_pass = True
            if abs(age_master_file) > maxage:
                QC_pass = False

        except Exception as e:
            self.logger.info(f"Exception: {e}")
            QC_pass = False

        return QC_pass

    def D2_master_flat_age(self, maxage=5, debug=False):
        """
        This Quality Control function checks if the master flat file used to
        process this exposure was created from files taken more than maxage (default: 5)
        days from the exposure itself.

        Args:
            debug

        Returns:
            QC_pass (bool): True if the time of exposure for the files going
                            into the master dark file were taken more than a
                            certain number of days from the exposure itself.
        """

        try:
            D2 = self.kpf_object
            my2D = Analyze2D(D2, logger=self.logger)
            age_master_file = my2D.measure_master_age(kwd='FLATFILE', verbose=debug)

            QC_pass = True
            if abs(age_master_file) > maxage:
                QC_pass = False

        except Exception as e:
            self.logger.info(f"Exception: {e}")
            QC_pass = False

        return QC_pass


#####################################################################

class QCL1(QC):

    """
    Description:
        This class inherits QC superclass and defines QC functions for L1 files.

    Class Attributes:
        kpf_object (astropy.io object): Returned from function KPF0.from_fits(fits_filename,data_type),
            which is wrapped by function read_fits in this module.
        qcdefinitions (QCDefinitions object): Returned from constructor of QCDefinitions class.
    """

    # Call superclass.
    def __init__(self,kpf_object):
        super().__init__(kpf_object)


    def monotonic_wavelength_solution(self,debug=False):
        """
        This Quality Control function checks if a wavelength solution is
        monotonic, specifically if wavelength decreases (or stays constant) with
        increasing array index.

        Args:
             debug - an optional flag.  If True, nonmonotonic orders/orderlets will be noted with
                     print statements and plots.

         Returns:
             QC_pass - a boolean signifying that every order/orderlet is monotonic (or not)
             bad_orders - an array of strings listing the nonmonotonic orders and orderlets
        """

        try:
            L1 = self.kpf_object

            if debug:
                print(L1.info())
                type_L1 = type(L1)
                print("type_L1 = ",type_L1)
                print("L1 = ",L1)

            QC_pass = True
            bad_orders = []

            import numpy as np
            if debug:
                import matplotlib.pyplot as plt

            # Define wavelength extensions in L1
            extensions = [p + s for p in ["GREEN_", "RED_"]
                                for s in ["SCI_WAVE1", "SCI_WAVE2", "SCI_WAVE3", "SKY_WAVE", "CAL_WAVE"]]

            # Iterate over extensions (orderlets) and orders to check for monotonicity in each combination.
            for ext in extensions:

                if debug:
                    print("ext = ",ext)

                extname = ext
                # try:
                #     naxis1 = L1.header[ext]["NAXIS1"]
                #     naxis2 = L1.header[ext]["NAXIS2"]
                # except KeyError:
                #     import pdb; pdb.set_trace()

                # if debug:
                #     print("naxis1,naxis2,extname = ",naxis1,naxis2,extname)

                if ext == extname:  # Check if extension exists (e.g., if RED isn't processed)

                    if debug:
                        data_shape = np.shape(L1[ext])
                        print("data_shape = ", data_shape)

                    norders = L1[ext].shape[0]
                    for o in range(norders):

                        if debug:
                             print("order = ",o)

                        np_obj_ffi = np.array(L1[ext])

                        if debug:
                            print("wls_shape = ", np.shape(np_obj_ffi))

                        WLS = np_obj_ffi[o,:] # wavelength solution of the current order/orderlet

                        isMonotonic = np.all(WLS[:-1] >= WLS[1:]) # this expression determines monotonicity for the orderlet/order
                        if not isMonotonic:
                            QC_pass = False                             # the QC test fails if one order/orderlet is not monotonic
                            bad_orders.append(ext + '(' + str(o)+')') # append the bad order/orderlet to the list
                            if debug:
                                print('L1[' + ext + ']['+ str(o) +']: monotonic = ' + str(isMonotonic))
                                plt.plot(WLS)
                                plt.title('L1[' + ext + '] (order = '+ str(o) +') -- not monotonic')
                                plt.show()
            if debug:
                try:  # using a try/except statement because sometimes OFNAME isn't defined
                    print("File: " + L1['PRIMARY'].header['OFNAME'])
                except:
                    pass

        except Exception as e:
            self.logger.info(f"Exception: {e}")
            QC_pass = False

        return QC_pass #, bad_orders

    def data_L1_red_green(self,debug=False):
        """
        This Quality Control function checks if the red and green data
        are present in an L1 file, and that all array sizes are as expected.

        Args:
             debug - an optional flag.  If True prints shapes of arrays.

        Returns:
             QC_pass - a boolean signifying that all of the data exists as expected
        """

        try:
            L1 = self.kpf_object

            if debug:
                print(L1.info())
                type_L1 = type(L1)
                print("type_L1 = ",type_L1)
                print("L1 = ",L1)

            QC_pass = True

            extensions = L1.extensions

            GREEN_extensions = [
             'GREEN_SCI_FLUX1',
             'GREEN_SCI_FLUX2',
             'GREEN_SCI_FLUX3',
             'GREEN_SKY_FLUX',
             'GREEN_CAL_FLUX',
             'GREEN_SCI_VAR1',
             'GREEN_SCI_VAR2',
             'GREEN_SCI_VAR3',
             'GREEN_SKY_VAR',
             'GREEN_CAL_VAR',
             'GREEN_SCI_WAVE1',
             'GREEN_SCI_WAVE2',
             'GREEN_SCI_WAVE3',
             'GREEN_SKY_WAVE',
             'GREEN_CAL_WAVE'
            ]

            RED_extensions = [
             'RED_SCI_FLUX1',
             'RED_SCI_FLUX2',
             'RED_SCI_FLUX3',
             'RED_SKY_FLUX',
             'RED_CAL_FLUX',
             'RED_SCI_VAR1',
             'RED_SCI_VAR2',
             'RED_SCI_VAR3',
             'RED_SKY_VAR',
             'RED_CAL_VAR',
             'RED_SCI_WAVE1',
             'RED_SCI_WAVE2',
             'RED_SCI_WAVE3',
             'RED_SKY_WAVE',
             'RED_CAL_WAVE'
            ]

            QC_pass = True

            for ext in GREEN_extensions:
                if ext not in extensions:
                    QC_pass = False
                    if debug:
                        print('The extension ' + ext + ' is missing from the file.')
                else:
                    if np.shape(L1[ext]) != (35, 4080):
                        QC_pass = False
                        if debug:
                            print('Shape of ' + ext + ' array is incorrect.')
                            print("data_shape =", np.shape(L1[ext]))

            for ext in RED_extensions:
                if ext not in extensions:
                    QC_pass = False
                    if debug:
                        print('The extension ' + ext + ' is missing from the file.')
                else:
                    if np.shape(L1[ext]) != (32, 4080):
                        QC_pass = False
                        if debug:
                            print('Shape of ' + ext + ' array is incorrect.')
                            print("data_shape =", np.shape(L1[ext]))

        except Exception as e:
            self.logger.info(f"Exception: {e}")
            QC_pass = False

        return QC_pass


    def data_L1_CaHK(self, debug=False):
        """
        This Quality Control function checks if the green and red data
        are present in an L1 file, and that all array sizes are as expected.

        Args:
             debug - an optional flag.  If True, prints shapes of arrays.

        Returns:
             QC_pass - a boolean signifying that all of the data exists as expected
        """

        try:
            L1 = self.kpf_object

            if debug:
                print(L1.info())
                type_L1 = type(L1)
                print("type_L1 = ",type_L1)
                print("L1 = ",L1)

            QC_pass = True

            extensions = L1.extensions

            CaHK_extensions = [
             'CA_HK_SCI',
             'CA_HK_SKY',
             'CA_HK_SCI_WAVE',
             'CA_HK_SKY_WAVE'
            ]

            QC_pass = True

            for ext in CaHK_extensions:
                if ext not in extensions:
                    QC_pass = False
                    if debug:
                        print('The extension ' + ext + ' is missing from the file.')
                else:
                    if np.shape(L1[ext]) == (0,):
                        QC_pass = False
                        if debug:
                            print('Shape of ' + ext + ' array is zero.')
                            print("data_shape =", np.shape(L1[ext]))

        except Exception as e:
            self.logger.info(f"Exception: {e}")
            QC_pass = False

        return QC_pass


    def L1_check_snr_lfc(self, SNR_limit=2800):
        """
        This Quality Control function checks checks the SNR of
        LFC frames, marking satured frames as failing the test.

        Args:
            SNR_limit - max allowable SNR at two wavelengths (548 Ang and 747 Ang)
        Returns:
            QC_pass - a boolean signifying that the QC passed or failed
        """

        try:
            L1 = self.kpf_object
            myL1 = AnalyzeL1(L1, logger=self.logger)
            myL1.measure_L1_snr(snr_percentile=95)
            SNR_452 = myL1.GREEN_SNR[1,-1]  # SNRSC452 - SNR of L1 SCI spectrum (SCI1+SCI2+SCI3) near 452 nm (second bluest order); on Green CCD
            SNR_548 = myL1.GREEN_SNR[25,-1] # SNRSC548 - SNR of L1 SCI spectrum (SCI1+SCI2+SCI3) near 548 nm; on Green CCD
            SNR_652 = myL1.RED_SNR[8,-1]    # SNRSC652 - SNR of L1 SCI spectrum (SCI1+SCI2+SCI3) near 652 nm; on Red CCD
            SNR_747 = myL1.RED_SNR[20,-1]   # SNRSC747 - SNR of L1 SCI spectrum (SCI1+SCI2+SCI3) near 747 nm; on Red CCD
            SNR_852 = myL1.RED_SNR[30,-1]   # SNRSC852 - SNR of L1 SCI spectrum (SCI1+SCI2+SCI3) near 852 nm (second reddest order); on Red CCD

            QC_pass = True
            for SNR in [SNR_452, SNR_548, SNR_652, SNR_747, SNR_852]:
                if SNR >= SNR_limit:
                    QC_pass = False

        except Exception as e:
            self.logger.info(f"Exception: {e}")
            QC_pass = False

        return QC_pass


    def L1_correct_wls_check(self, debug=False):
        """
        This Quality Control function checks if the WLS files used by a given L1
        file are correct. Failure states are as follows:
            (1) The two WLS files do not exist or cannot be opened.
            (2) The two WLS files are the same.
            (3) If data was taken at night, the first WLS file does not correspond
                to that from the prior evening and/or the second WLS file does
                not correspond to that from the following morning.
            (4) If data was taken during the day, the first WLS file does not
                correspond to that from the prior morning and/or the second
                WLS file does not correspond to that from the following evening.

        Args:
             L1 - an L1 object
             debug - an optional flag.  If True, missing data products are noted.

         Returns:
             QC_pass - a boolean signifying that the QC passed for failed
        """

        try:
            L1 = self.kpf_object
            QC_pass = True

            # First, check if WLS files exist
            try:
                WLSFILE = L1.header["PRIMARY"]["WLSFILE"]
                WLSFILE2 = L1.header["PRIMARY"]["WLSFILE2"]
                from kpfpipe.models.level1 import KPF1
                WLSFILE_L1 = KPF1.from_fits(WLSFILE)
                WLSFILE2_L1 = KPF1.from_fits(WLSFILE2)
            except:
                QC_pass = False
                if debug:
                    print("WLSFILE and/or WLSFILE2 does not exist or failed to be read.")
                return QC_pass

            # Next, check if the two WLS files are the same (they should not be)
            if WLSFILE == WLSFILE2:
                QC_pass = False
                if debug:
                    print("WLSFILE and WLSFILE2 are the same.")
                return QC_pass

            # Check if the observations are Keck or SoCal observations
            is_day = False
            if L1.header["PRIMARY"]["OBJECT"] == "SoCal":
                is_day = True

            # If is_day == False, make sure the UTC dates of the WLS agree with the UTC date of the observation
            # If is_day == True, make sure WLSFILE has the same date as the observation and WLSFILE2 has a date one day later
            date_format = "%Y-%m-%d"
            DATE_OBS = datetime.strptime(L1.header["PRIMARY"]["DATE-OBS"], date_format)
            WLSFILE_DATE = datetime.strptime(WLSFILE_L1.header["PRIMARY"]["DATE-OBS"], date_format)
            WLSFILE2_DATE = datetime.strptime(WLSFILE2_L1.header["PRIMARY"]["DATE-OBS"], date_format)
            if is_day == False:
                if DATE_OBS != WLSFILE_DATE:
                    QC_pass = False
                    if debug:
                        print("Date of WLSFILE not the same as date of obs.")
                if DATE_OBS != WLSFILE2_DATE:
                    QC_pass = False
                    if debug:
                        print("Date of WLSFILE2 not the same as date of obs.")
            else:
                if DATE_OBS != WLSFILE_DATE:
                    QC_pass = False
                    if debug:
                        print("Date of WLSFILE not the same as date of obs.")
                if DATE_OBS >= WLSFILE2_DATE:
                    QC_pass = False
                    if debug:
                        print("Date of WLSFILE2 for SoCal obs is not after date of obs.")

        except Exception as e:
            self.logger.info(f"Exception: {e}")
            QC_pass = False

        return QC_pass


    def L1_WLSFILE_age(self, maxage=2, debug=False):
        """
        This Quality Control function checks if the wavelength solution file
        WLSFILE that was used to calibrated the wavelengths in this spectrum
        was created from files taken more than maxage (default: 2) days from
        the exposure itself.

        Args:
            debug: if True, print debugging statements

        Returns:
            QC_pass (bool): True if the time of exposure for the files going
                            into WLSFILE were taken more than a
                            certain number of days from the exposure itself.
        """

        try:
            L1 = self.kpf_object
            myL1 = AnalyzeL1(L1, logger=self.logger)
            age_wls_file = myL1.measure_WLS_age(kwd='WLSFILE', verbose=debug)

            QC_pass = True
            if age_wls_file == None:
                QC_pass = False
            elif abs(age_wls_file) > maxage:
                QC_pass = False

        except Exception as e:
            self.logger.info(f"Exception: {e}")
            QC_pass = False

        return QC_pass


    def L1_WLSFILE2_age(self, maxage=2, debug=False):
        """
        This Quality Control function checks if the wavelength solution file
        WLSFILE2 that was used to calibrated the wavelengths in this spectrum
        was created from files taken more than maxage (default: 2) days from
        the exposure itself.

        Args:
            debug: if True, print debugging statements

        Returns:
            QC_pass (bool): True if the time of exposure for the files going
                            into WLSFILE2 were taken more than a
                            certain number of days from the exposure itself.
        """

        try:
            L1 = self.kpf_object
            myL1 = AnalyzeL1(L1, logger=self.logger)
            age_wls_file = myL1.measure_WLS_age(kwd='WLSFILE2', verbose=debug)

            QC_pass = True
            if age_wls_file == None:
                QC_pass = False
            elif abs(age_wls_file) > maxage:
                QC_pass = False

        except Exception as e:
            self.logger.info(f"Exception: {e}")
            QC_pass = False

        return QC_pass


    def L1_FLAT_SNR(self, snr_min=40, snr_max=1600, debug=False):
        """
        Checks each chip/order/orderlet to see if the peak-of-blaze SNR in a flat 
        is greater than the specified minimum (snr_min) and less than a specified 
        maximum (snr_max).

        Args:
            snr_min: minimum SNR threshold applied to all chips/orders/orderlets
            snr_max: maximum SNR threshold applied to all chips/orders/orderlets
                     SNR max is for SCI1/SCI2/SCI3/SKY.  The value for CAL is 
                     3/4 of the value for the other orders
            debug: if True, print debugging statements

        Returns:
            QC_pass (bool): True if the SNR of each order and orderlet for the 
            green and red CCDs are above a threshold.
        """

        try:
            L1 = self.kpf_object
            myL1 = AnalyzeL1(L1, logger=self.logger)
            myL1.measure_L1_snr()
            data_products = get_data_products_L1(L1)
            use_CAL, use_SCI, use_SKY = False, False, False
            if 'CAL-OBJ' in myL1.L1.header['PRIMARY']:
                if myL1.L1.header['PRIMARY']['CAL-OBJ'] == 'BrdbandFiber':
                    use_CAL = True
            if 'SCI-OBJ' in myL1.L1.header['PRIMARY']:
                if myL1.L1.header['PRIMARY']['SCI-OBJ'] == 'BrdbandFiber':
                    use_SCI = True
            if 'SKY-OBJ' in myL1.L1.header['PRIMARY']:
                if myL1.L1.header['PRIMARY']['SKY-OBJ'] == 'BrdbandFiber':
                    use_SKY = True

            QC_pass = True
            if 'Green' in data_products:
                if use_CAL:
                    QC_pass = QC_pass & (myL1.GREEN_SNR[:,0] < snr_max).all() 
                if use_SCI:
                    QC_pass = QC_pass & (myL1.GREEN_SNR[:,1:3] < snr_max).all() 
                if use_SKY:
                    QC_pass = QC_pass & (myL1.GREEN_SNR[1:,4] < snr_max).all() 
            if 'Red' in data_products:
                if use_CAL:
                    QC_pass = QC_pass & (myL1.RED_SNR[:,0] < snr_max).all() 
                if use_SCI:
                    QC_pass = QC_pass & (myL1.RED_SNR[:,1:3] < snr_max).all() 
                if use_SKY:
                    QC_pass = QC_pass & (myL1.RED_SNR[1:,4] < snr_max).all() 
            if (not 'Green' in data_products) and (not 'Red' in data_products):
                QC_pass = False
            if (not use_CAL) and (not use_SCI) and (not use_SKY):
                QC_pass = False
                
        except Exception as e:
            self.logger.info(f"Exception: {e}")
            QC_pass = False
            
        return QC_pass


    def L1_LFC_lines(self, intensity_thresh=40**2, min_lines=100, divisions_per_order=8, debug=False):
        """
        Checks the quality of LFC spectra by examining the number and distribution 
        of emissions lines per chip/order/orderlet.  It checks that each order 
        has at least min_lines with amplitude intensity_thresh.  It also checks 
        that there is at least one line of that amplitude in 8 (set by 
        divisions_per_order) equal-spaced regions per order.

        Args:
            intensity_thresh (float): minimum line amplitude to be considered good
            min_lines (int):          minimum number of lines in a spectral 
                                      order for it to be considered good
            divisions_per_order (int): number of contiguous subregions each order 
                                       must have at least one peak in
            debug: if True, log debugging statements

        Returns:
            QC_pass (bool): True if each order and orderlet for the 
            green and red CCDs are pass quality checks related to the 
            intensity, number, and distribution of emissions per order.
        """

        try:
            L1 = self.kpf_object
            myL1 = AnalyzeL1(L1, logger=self.logger)
            data_products = get_data_products_L1(L1)

            # Compute good orders
            if 'Green' in data_products:
                SCI_g_fl, CAL_g_fl, SKY_g_fl = myL1.measure_good_comb_orders(chip='green', 
                                               intensity_thresh=intensity_thresh, 
                                               min_lines=min_lines, 
                                               divisions_per_order=divisions_per_order)
            if 'Red' in data_products:
                SCI_r_fl, CAL_r_fl, SKY_r_fl = myL1.measure_good_comb_orders(chip='red', 
                                               intensity_thresh=intensity_thresh, 
                                               min_lines=min_lines, 
                                               divisions_per_order=divisions_per_order)
            
            # Special cases for (order 34 CAL on the Green CCD) and 
            #                   (order  0 SKY on the Red   CCD), which are not fully extracted.
            if CAL_g_fl[1] !=  None:
                if CAL_g_fl[1] == 33:
                    CAL_g_fl[1] = 34
            if SKY_r_fl[0] !=  None:
                if SKY_r_fl[0] == 1:
                    SKY_r_fl[0] = 0

            # usable orders are copied from modules/wavelength_cal/confits/LFC_KPF_{green,red}.cfg
            # a future version of this code would use GetCalibrations for this
            usable_orders_g = [2, 34]
            usable_orders_r = [0, 31]
            
            # Determine which fibers are illuminated by LFC
            use_CAL, use_SCI, use_SKY = False, False, False
            if 'CAL-OBJ' in myL1.L1.header['PRIMARY']:
                if myL1.L1.header['PRIMARY']['CAL-OBJ'] == 'LFCFiber':
                    use_CAL = True
            if 'SCI-OBJ' in myL1.L1.header['PRIMARY']:
                if myL1.L1.header['PRIMARY']['SCI-OBJ'] == 'LFCFiber':
                    use_SCI = True
            if 'SKY-OBJ' in myL1.L1.header['PRIMARY']:
                if myL1.L1.header['PRIMARY']['SKY-OBJ'] == 'LFCFiber':
                    use_SKY = True

            # Check line quality for various combinations of SCI/CAL/SKY and Green/Red 
            QC_pass = True
            if 'Green' in data_products:
                if use_SCI:
                    if None in SCI_g_fl:
                        QC_pass = False
                        if debug:   
                            self.logger.debug('Green SCI orders: False')
                    else:
                        QC_pass = QC_pass & (SCI_g_fl[0] <= usable_orders_g[0]) & (SCI_g_fl[1] >= usable_orders_g[1])
                        if debug:   
                            self.logger.debug('Green SCI orders: ' + str((SCI_g_fl[0] <= usable_orders_g[0]) & (SCI_g_fl[1] >= usable_orders_g[1])))
                if use_CAL:
                    if None in CAL_g_fl:
                        QC_pass = False
                        if debug:   
                            self.logger.debug('Green CAL orders: False')
                    else:
                        QC_pass = QC_pass & (CAL_g_fl[0] <= usable_orders_g[0]) & (CAL_g_fl[1] >= usable_orders_g[1])
                        if debug:   
                            self.logger.debug('Green CAL orders: ' + str((CAL_g_fl[0] <= usable_orders_g[0]) & (CAL_g_fl[1] >= usable_orders_g[1])))
                if use_SKY:
                    if None in SKY_g_fl:
                        QC_pass = False
                        if debug:   
                            self.logger.debug('Green SKY orders: False')
                    else:
                        QC_pass = QC_pass & (SKY_g_fl[0] <= usable_orders_g[0]) & (SKY_g_fl[1] >= usable_orders_g[1])
                        if debug:   
                            self.logger.debug('Green SKY orders: ' + str((SKY_g_fl[0] <= usable_orders_g[0]) & (SKY_g_fl[1] >= usable_orders_g[1])))
            if 'Red' in data_products:
                if use_SCI:
                    if None in SCI_r_fl:
                        QC_pass = False
                        if debug:   
                            self.logger.debug('Red SCI orders: False')
                    else:
                        QC_pass = QC_pass & (SCI_r_fl[0] <= usable_orders_r[0]) & (SCI_r_fl[1] >= usable_orders_r[1])  
                        if debug:   
                            self.logger.debug('Red SCI orders: ' + str((SCI_r_fl[0] <= usable_orders_r[0]) & (SCI_r_fl[1] >= usable_orders_r[1])))
                if use_CAL:
                    if None in CAL_r_fl:
                        QC_pass = False
                        if debug:   
                            self.logger.debug('Red CAL orders: False')
                    else:
                        QC_pass = QC_pass & (CAL_r_fl[0] <= usable_orders_r[0]) & (CAL_r_fl[1] >= usable_orders_r[1])
                        if debug:   
                            self.logger.debug('Red CAL orders: ' + str((CAL_r_fl[0] <= usable_orders_r[0]) & (CAL_r_fl[1] >= usable_orders_r[1])))
                if use_SKY:
                    if None in SKY_r_fl:
                        QC_pass = False
                        if debug:   
                            self.logger.debug('Red SKY orders: False')
                    else:
                        QC_pass = QC_pass & (SKY_r_fl[0] <= usable_orders_r[0]) & (SKY_r_fl[1] >= usable_orders_r[1]) 
                        if debug:   
                            self.logger.debug('Red SKY orders: ' + str((SKY_r_fl[0] <= usable_orders_r[0]) & (SKY_r_fl[1] >= usable_orders_r[1])))
            if (not 'Green' in data_products) and (not 'Red' in data_products):
                QC_pass = False
            if (not use_CAL) and (not use_SCI) and (not use_SKY):
                QC_pass = False
                
        except Exception as e:
            self.logger.info(f"Exception: {e}")
            QC_pass = False

        return QC_pass


    def L1_Etalon_lines(self, intensity_thresh=40**2, min_lines=100, divisions_per_order=4, debug=False):
        """
        Checks the quality of Etalon spectra by examining the number and distribution 
        of emissions lines per chip/order/orderlet.  It checks that each order 
        has at least min_lines with amplitude intensity_thresh.  It also checks 
        that there is at least one line of that amplitude in 8 (set by 
        divisions_per_order) equal-spaced regions per order.
        This method is very similar to L1_LFC_lines.

        Args:
            intensity_thresh (float): minimum line amplitude to be considered good
            min_lines (int):          minimum number of lines in a spectral 
                                      order for it to be considered good
            divisions_per_order (int): number of contiguous subregions each order 
                                       must have at least one peak in
            debug: if True, log debugging statements

        Returns:
            QC_pass (bool): True if each order and orderlet for the 
            green and red CCDs are pass quality checks related to the 
            intensity, number, and distribution of emissions per order.
        """

        try:
            L1 = self.kpf_object
            myL1 = AnalyzeL1(L1, logger=self.logger)
            data_products = get_data_products_L1(L1)

            # Compute good orders
            if 'Green' in data_products:
                SCI_g_fl, CAL_g_fl, SKY_g_fl = myL1.measure_good_comb_orders(chip='green', 
                                               intensity_thresh=intensity_thresh, 
                                               min_lines=min_lines, 
                                               divisions_per_order=divisions_per_order)
            if 'Red' in data_products:
                SCI_r_fl, CAL_r_fl, SKY_r_fl = myL1.measure_good_comb_orders(chip='red', 
                                               intensity_thresh=intensity_thresh, 
                                               min_lines=min_lines, 
                                               divisions_per_order=divisions_per_order)
            
            # Special cases for (order 34 CAL on the Green CCD) and 
            #                   (order  0 SKY on the Red   CCD), which are not fully extracted.
            if CAL_g_fl[1] !=  None:
                if CAL_g_fl[1] == 33:
                    CAL_g_fl[1] = 34
            if SKY_r_fl[0] !=  None:
                if SKY_r_fl[0] == 1:
                    SKY_r_fl[0] = 0

            # usable orders are copied from modules/wavelength_cal/confits/LFC_KPF_{green,red}.cfg
            # a future version of this code would use GetCalibrations for this
            usable_orders_g = [2, 34]
            usable_orders_r = [0, 31]
            
            # Determine which fibers are illuminated by the Etalon
            use_CAL, use_SCI, use_SKY = False, False, False
            if 'CAL-OBJ' in myL1.L1.header['PRIMARY']:
                if myL1.L1.header['PRIMARY']['CAL-OBJ'] == 'EtalonFiber':
                    use_CAL = True
            if 'SCI-OBJ' in myL1.L1.header['PRIMARY']:
                if myL1.L1.header['PRIMARY']['SCI-OBJ'] == 'EtalonFiber':
                    use_SCI = True
            if 'SKY-OBJ' in myL1.L1.header['PRIMARY']:
                if myL1.L1.header['PRIMARY']['SKY-OBJ'] == 'EtalonFiber':
                    use_SKY = True

            # Check line quality for various combinations of SCI/CAL/SKY and Green/Red 
            QC_pass = True
            if 'Green' in data_products:
                if use_SCI:
                    if None in SCI_g_fl:
                        QC_pass = False
                        if debug:   
                            self.logger.debug('Green SCI orders: False')
                    else:
                        QC_pass = QC_pass & (SCI_g_fl[0] <= usable_orders_g[0]) & (SCI_g_fl[1] >= usable_orders_g[1])
                        if debug:   
                            self.logger.debug('Green SCI orders: ' + str((SCI_g_fl[0] <= usable_orders_g[0]) & (SCI_g_fl[1] >= usable_orders_g[1])))
                if use_CAL:
                    if None in CAL_g_fl:
                        QC_pass = False
                        if debug:   
                            self.logger.debug('Green CAL orders: False')
                    else:
                        QC_pass = QC_pass & (CAL_g_fl[0] <= usable_orders_g[0]) & (CAL_g_fl[1] >= usable_orders_g[1])
                        if debug:   
                            self.logger.debug('Green CAL orders: ' + str((CAL_g_fl[0] <= usable_orders_g[0]) & (CAL_g_fl[1] >= usable_orders_g[1])))
                if use_SKY:
                    if None in SKY_g_fl:
                        QC_pass = False
                        if debug:   
                            self.logger.debug('Green SKY orders: False')
                    else:
                        QC_pass = QC_pass & (SKY_g_fl[0] <= usable_orders_g[0]) & (SKY_g_fl[1] >= usable_orders_g[1])
                        if debug:   
                            self.logger.debug('Green SKY orders: ' + str((SKY_g_fl[0] <= usable_orders_g[0]) & (SKY_g_fl[1] >= usable_orders_g[1])))
            if 'Red' in data_products:
                if use_SCI:
                    if None in SCI_r_fl:
                        QC_pass = False
                        if debug:   
                            self.logger.debug('Red SCI orders: False')
                    else:
                        QC_pass = QC_pass & (SCI_r_fl[0] <= usable_orders_r[0]) & (SCI_r_fl[1] >= usable_orders_r[1])  
                        if debug:   
                            self.logger.debug('Red SCI orders: ' + str((SCI_r_fl[0] <= usable_orders_r[0]) & (SCI_r_fl[1] >= usable_orders_r[1])))
                if use_CAL:
                    if None in CAL_r_fl:
                        QC_pass = False
                        if debug:   
                            self.logger.debug('Red CAL orders: False')
                    else:
                        QC_pass = QC_pass & (CAL_r_fl[0] <= usable_orders_r[0]) & (CAL_r_fl[1] >= usable_orders_r[1])
                        if debug:   
                            self.logger.debug('Red CAL orders: ' + str((CAL_r_fl[0] <= usable_orders_r[0]) & (CAL_r_fl[1] >= usable_orders_r[1])))
                if use_SKY:
                    if None in SKY_r_fl:
                        QC_pass = False
                        if debug:   
                            self.logger.debug('Red SKY orders: False')
                    else:
                        QC_pass = QC_pass & (SKY_r_fl[0] <= usable_orders_r[0]) & (SKY_r_fl[1] >= usable_orders_r[1]) 
                        if debug:   
                            self.logger.debug('Red SKY orders: ' + str((SKY_r_fl[0] <= usable_orders_r[0]) & (SKY_r_fl[1] >= usable_orders_r[1])))
            if (not 'Green' in data_products) and (not 'Red' in data_products):
                QC_pass = False
            if (not use_CAL) and (not use_SCI) and (not use_SKY):
                QC_pass = False
                
        except Exception as e:
            self.logger.info(f"Exception: {e}")
            QC_pass = False

        return QC_pass


    def L1_wild_WLS(self, EXT=['CAL'], max_stdev_pixels=5, debug=False):
        """
        This Quality Control function checks if the wavelength solution for 
        SCI1, SCI2, and SCI3 on both CCDs are not "wild".  Wild is defined 
        as having a standard deviation (note: standard deviation != RMS) 
        compared to a reference wavelength solution of > 5 pixels for any 
        spectral order.

        Args:
            debug: if True, print debugging statements

        Returns:
            QC_pass (bool): True if the SCI1, SCI2, and SCI3 wavelength solutions
                            are not wild (stdev of WLS compared to reference > 5 
                            pixels for all spectral orders.)
        """

        GREEN_WAVE_extensions = []
        RED_WAVE_extensions   = []

        try:
            if 'CAL' in EXT:
                GREEN_WAVE_extensions.append("GREEN_CAL_WAVE")
                RED_WAVE_extensions.append("RED_CAL_WAVE")
            if 'SCI' in EXT:
                GREEN_WAVE_extensions.append("GREEN_SCI_WAVE1")
                GREEN_WAVE_extensions.append("GREEN_SCI_WAVE2")
                GREEN_WAVE_extensions.append("GREEN_SCI_WAVE3")
                RED_WAVE_extensions.append("RED_SCI_WAVE1")
                RED_WAVE_extensions.append("RED_SCI_WAVE2")
                RED_WAVE_extensions.append("RED_SCI_WAVE3")
            if 'SKY' in EXT:
                GREEN_WAVE_extensions.append("GREEN_SKY_WAVE")
                RED_WAVE_extensions.append("RED_SKY_WAVE")

            L1 = self.kpf_object
            myL1 = AnalyzeL1(L1, logger=self.logger)
            data_products = get_data_products_L1(L1)
            
            # Get reference wavelength solution
            dt = get_datetime_obsid(myL1.ObsID).strftime('%Y-%m-%dT%H:%M:%S.%f')
            if debug:
                print(f'DEFAULT_CALIBRATION_CFG_PATH = ' + DEFAULT_CALIBRATION_CFG_PATH)
            GC = GetCalibrations(dt, DEFAULT_CALIBRATION_CFG_PATH, use_db=False)
            wls_filename = GC.lookup(subset=['rough_wls']) 
            if debug:
                print(f'wls_filename = ' + wls_filename['rough_wls'])
            L1_ref = KPF1.from_fits(wls_filename['rough_wls'])
            myL1_ref = AnalyzeL1(L1_ref)  
            myL1_ref.add_dispersion_arrays()
            
            QC_pass = True
            if 'Green' in data_products:
                for EXT_WAVE in GREEN_WAVE_extensions:
                    if debug:
                        print(f'EXT_WAVE = ' + EXT_WAVE)
                    EXT_DISP = EXT_WAVE.replace('WAVE', 'DISP')
                    norder = myL1.L1[EXT_WAVE].shape[0]
                    for o in range(norder):
                        if not (myL1_ref.L1[EXT_DISP][o,:] == 0).all():
                            pix_diff_std = np.std((myL1.L1[EXT_WAVE][o,:] - myL1_ref.L1[EXT_WAVE][o,:]) / myL1_ref.L1[EXT_DISP][o,:])
                            if debug:
                                print(o, pix_diff_std)
                            if pix_diff_std > max_stdev_pixels:
                                QC_pass = False

            if 'Red' in data_products:
                for EXT_WAVE in RED_WAVE_extensions:
                    if debug:
                        print(f'EXT_WAVE = ' + EXT_WAVE)
                    EXT_DISP = EXT_WAVE.replace('WAVE', 'DISP')
                    norder = myL1.L1[EXT_WAVE].shape[0]
                    for o in range(norder):
                        if not (myL1_ref.L1[EXT_DISP][o,:] == 0).all():
                            pix_diff_std = np.std((myL1.L1[EXT_WAVE][o,:] - myL1_ref.L1[EXT_WAVE][o,:]) / myL1_ref.L1[EXT_DISP][o,:])
                            if debug:
                                print(o, pix_diff_std)
                            if pix_diff_std > max_stdev_pixels:
                                QC_pass = False

        except Exception as e:
            self.logger.error(f"Exception: {e}")
            QC_pass = False

        return QC_pass


    def L1_wild_WLS_SCI(self, max_stdev_pixels=5, debug=False):
        """
        Using the method L1_wild_WLS, this Quality Control function checks 
        if the wavelength solution for SCI1, SCI2, and SCI3 on both CCDs 
        are not "wild".  Wild is defined as having a standard deviation 
        (note: standard deviation != RMS) compared to a reference wavelength 
        solution of > 5 pixels for any spectral order.

        Args:
            debug: if True, print debugging statements

        Returns:
            QC_pass (bool): True if the SCI1, SCI2, and SCI3 wavelength solutions
                            are not wild (stdev of WLS compared to reference > 5 
                            pixels for all spectral orders.)
        """
        
        QC_pass = False

        try: 
            QC_pass = self.L1_wild_WLS(EXT=['SCI'], max_stdev_pixels=max_stdev_pixels, debug=debug)
        except Exception as e:
            self.logger.error(f"Exception: {e}")
            QC_pass = False

        return QC_pass


    def L1_wild_WLS_SKY(self, max_stdev_pixels=5, debug=False):
        """
        Using the method L1_wild_WLS, this Quality Control function checks 
        if the wavelength solution for SKY on both CCDs 
        are not "wild".  Wild is defined as having a standard deviation 
        (note: standard deviation != RMS) compared to a reference wavelength 
        solution of > 5 pixels for any spectral order.

        Args:
            debug: if True, print debugging statements

        Returns:
            QC_pass (bool): True if the SKY wavelength solutions
                            are not wild (stdev of WLS compared to reference > 5 
                            pixels for all spectral orders.)
        """
        
        QC_pass = False

        try: 
            QC_pass = self.L1_wild_WLS(EXT=['SKY'], max_stdev_pixels=max_stdev_pixels, debug=debug)
        except Exception as e:
            self.logger.error(f"Exception: {e}")
            QC_pass = False

        return QC_pass


    def L1_wild_WLS_CAL(self, max_stdev_pixels=5, debug=False):
        """
        Using the method L1_wild_WLS, this Quality Control function checks 
        if the wavelength solution for CAL on both CCDs 
        are not "wild".  Wild is defined as having a standard deviation 
        (note: standard deviation != RMS) compared to a reference wavelength 
        solution of > 5 pixels for any spectral order.

        Args:
            debug: if True, print debugging statements

        Returns:
            QC_pass (bool): True if the CAL wavelength solutions
                            are not wild (stdev of WLS compared to reference > 5 
                            pixels for all spectral orders.)
        """
        
        QC_pass = False

        try: 
            QC_pass = self.L1_wild_WLS(EXT=['CAL'], max_stdev_pixels=max_stdev_pixels, debug=debug)
        except Exception as e:
            self.logger.error(f"Exception: {e}")
            QC_pass = False

        return QC_pass


    def trace_age(self, maxage=5, debug=False):
        """
        This Quality Control function checks if the trace file used to
        process this exposure was from spectra within maxage (default: 5)
        days from the exposure itself.

        Args:
            debug

        Returns:
            QC_pass (bool): True if the trace file used to process this exposure 
            is from spectra within a certain number of days from the exposure 
            itself.
        """

        try:
            L1 = self.kpf_object
            myL1 = AnalyzeL1(L1, logger=self.logger)
            age_master_file = myL1.measure_master_age(kwd='TRACFILE', verbose=debug)

            QC_pass = True
            if abs(age_master_file) > maxage:
                QC_pass = False

        except Exception as e:
            self.logger.info(f"Exception: {e}")
            QC_pass = False

        return QC_pass


    def smooth_lamp_age(self, maxage=5, debug=False):
        """
        This Quality Control function checks if the trace file used to
        process this exposure was from spectra within maxage (default: 5)
        days from the exposure itself.

        Args:
            debug

        Returns:
            QC_pass (bool): True if the smooth lamp file used to process this 
            exposure is from spectra within a certain number of days from the 
            exposure itself.
        """

        try:
            L1 = self.kpf_object
            myL1 = AnalyzeL1(L1, logger=self.logger)
            age_master_file = myL1.measure_master_age(kwd='LAMPFILE', verbose=debug)

            QC_pass = True
            if abs(age_master_file) > maxage:
                QC_pass = False

        except Exception as e:
            self.logger.info(f"Exception: {e}")
            QC_pass = False

        return QC_pass

# Consider if this QC should use the receipt for keywords to determine DRP version numbers
#    def DRP_version_equal_2D_L1(self, debug=False):
#        """
#        Check if the same DRP produced 2D and L1.
#        """
#        
#        QC_pass = False
#
#        try: 
#            if hasattr(self.kpf_object.header, 'DRPTAG2D'):
#                DRPTAG2D = self.kpf_object.header['DRPTAG2D']
#            else:
#                DRPTAG2D = None
#            if hasattr(self.kpf_object.header, 'DRPTAGL1'):
#                DRPTAGL1 = self.kpf_object.header['DRPTAGL1']
#            elif:
#                
#            else:
#                DRPTAG2D = None
#            QC_pass = ...
#        except Exception as e:
#            self.logger.error(f"Exception: {e}")
#            QC_pass = False
#
#        return QC_pass


#####################################################################

class QCL2(QC):

    """
    Description:
        This class inherits QC superclass and defines QC functions for L2 files.

    Class Attributes:
        kpf_object (astropy.io object): Returned from function KPF0.from_fits(fits_filename,data_type),
            which is wrapped by function read_fits in this module.
        qcdefinitions (QCDefinitions object): Returned from constructor of QCDefinitions class.

    """

    # Call superclass.
    def __init__(self,kpf_object):
        super().__init__(kpf_object)

    def data_L2(self,debug=False):
        """
        This Quality Control function checks if all of the
        expected data (telemetry, CCFs, and RVs) are present.

        Args:
             debug - an optional flag.  If True, prints shapes of arrays.

        Returns:
             QC_pass - a boolean signifying that all of the data exists as expected
        """

        try:
            L2 = self.kpf_object

            if debug:
                print(L2.info())
                type_L2 = type(L2)
                print("type_L2 = ",type_L2)
                print("L2 = ",L2)

            extensions = L2.extensions

            required_extensions = [
                "TELEMETRY",
                "GREEN_CCF",
                "RED_CCF",
                "GREEN_CCF_RW",
                "RED_CCF_RW",
                "RV"
            ]

            QC_pass = True

            if "TELEMETRY" not in extensions:
                QC_pass = False
                if debug:
                    print('The extension TELEMETRY is missing from the file.')
            else:
                if np.shape(L2["TELEMETRY"]) == (0,):
                    QC_pass = False
                    if debug:
                        print('Shape of TELEMETRY array is zero.')
                        print("data_shape =", np.shape(L2["TELEMETRY"]))

            if "GREEN_CCF" not in extensions:
                QC_pass = False
                if debug:
                    print('The extension GREEN_CCF is missing from the file.')
            else:
                if np.shape(L2["GREEN_CCF"]) != (5, 35, 804):
                    QC_pass = False
                    if debug:
                        print('Shape of GREEN_CCF array is incorrect.')
                        print("data_shape =", np.shape(L2["GREEN_CCF"]))

            if "GREEN_CCF_RW" not in extensions:
                QC_pass = False
                if debug:
                    print('The extension GREEN_CCF_RW is missing from the file.')
            else:
                if np.shape(L2["GREEN_CCF_RW"]) != (5, 35, 804):
                    QC_pass = False
                    if debug:
                        print('Shape of GREEN_CCF_RW array is incorrect.')
                        print("data_shape =", np.shape(L2["GREEN_CCF_RW"]))

            if "RED_CCF" not in extensions:
                QC_pass = False
                if debug:
                    print('The extension RED_CCF is missing from the file.')
            else:
                if np.shape(L2["RED_CCF"]) != (5, 32, 804):
                    QC_pass = False
                    if debug:
                        print('Shape of RED_CCF_RW array is incorrect.')
                        print("data_shape =", np.shape(L2["RED_CCF"]))

            if "RED_CCF_RW" not in extensions:
                QC_pass = False
                if debug:
                    print('The extension RED_CCF_RW is missing from the file.')
            else:
                if np.shape(L2["RED_CCF_RW"]) != (5, 32, 804):
                    QC_pass = False
                    if debug:
                        print('Shape of RED_CCF_RW array is incorrect.')
                        print("data_shape =", np.shape(L2["RED_CCF_RW"]))

            if "RV" not in extensions:
                QC_pass = False
                if debug:
                    print('The extension RV is missing from the file.')
            else:
                if np.shape(L2["RV"]) == (0,):
                    QC_pass = False
                    if debug:
                        print('Shape of RV array is zero.')
                        print("data_shape =", np.shape(L2["RV"]))

        except Exception as e:
            self.logger.info(f"Exception: {e}")
            QC_pass = False

        return QC_pass

    def L2_datetime(self, debug=False):
        """
        This QC module performs the following checks on datetimes in the header
        to the RV extension in an L2 object. The timing checks have precision
        thresholds to only catch significant timing errors and not trigger on
        small differences related to machine precision or dead time in the
        Exposure Meter detector.  This method returns True only if all checks
        pass.

            Time ordering:
                DATE-BEG < DATE-MID < DATE-END
            Duration consistency:
                DATE-END - DATE-BEG = ELAPSED
            Consistency between Green/Red and overall timing:
                DATE-BEG = GRDATE-B
                DATE-BEG = RDDATE-B
                DATE-END = GRDATE-E
                DATE-END = RDDATE-E

        To-do:
          * Add checks for the times in the RV table.  These are currently in BJD.
            We will also need to record the UT times.
        """

        try:
            L2 = self.kpf_object
            date_format = "%Y-%m-%dT%H:%M:%S.%f"
            QC_pass = True

            time_precision_threshold     = 0.1 # sec - threshold for DATE-BEG, etc.
            time_precision_threshold_exp = 1.0 # sec - threshold for times involving the exposure meter -- account for EM dead time and only catch bad errors

            # First check that the appropriate headers and keywords are present
            if not 'PRIMARY' in L2.header:
                QC_pass = False
                return QC_pass
            if not 'RV' in L2.header:
                QC_pass = False
                return QC_pass
            essential_keywords = ['DATE-BEG', 'DATE-MID', 'DATE-END', 'ELAPSED']
            for keyword in essential_keywords:
                if keyword not in L2.header['PRIMARY']:
                    if debug:
                        print(f'Missing keyword: {keyword}')
                    QC_pass = False
            if not QC_pass:
                return QC_pass

            # Check that dates are ordered correctly
            date_beg = datetime.strptime(L2.header['PRIMARY']['DATE-BEG'], date_format)
            date_mid = datetime.strptime(L2.header['PRIMARY']['DATE-MID'], date_format)
            date_end = datetime.strptime(L2.header['PRIMARY']['DATE-END'], date_format)
            elapsed  = float(L2.header['PRIMARY']['ELAPSED'])
            if (date_end < date_mid) or (date_mid < date_beg):
                QC_pass = False

            # Check that DATE-BEG + ELAPSE = DATE-END
            if abs((date_end - date_beg).total_seconds() - elapsed) > time_precision_threshold:
                if debug:
                    print(f'(DATE-END - DATE-BEG) - ELASPED = {abs((date_end - date_beg).total_seconds() - elapsed)} sec > {time_precision_threshold} sec')
                QC_pass = False

        except Exception as e:
            self.logger.info(f"Exception: {e}")
            QC_pass = False

        return QC_pass
    
    def L2_barycentric_rv_percent_change(self, pos_threshold=1.0, neg_threshold=-1.0, debug=False):
        """
        This QC module checks the MAXPCBCV and MINPCBCV headers within the L2
        primary headers in an L2 object. These headers represent the maximum and
        minimum percent changes from the weighted average CCFBCV (for non-zero-
        weight spectral orders). If an observation's maximum or minimum percent 
        change is greater or less than 1/-1% (respectively), then the method
        returns False. 
        Args:
             pos_threshold - The high percent change threshold (e.g., no orders
                             with a percent change greater than 1%)
             neg_threshold - The low percent change threshold (e.g., no orders
                             with a percent change less than -1%)
             debug - an optional flag.  If True, prints MAXPCBCV/MINPCBCV.
        """

        try:
            L2 = self.kpf_object
            myL2 = AnalyzeL2(L2, logger=self.logger)
            QC_pass = True

            max = myL2.Max_Perc_Delta_Bary_RV
            min = myL2.Min_Perc_Delta_Bary_RV
            if debug:
                print(f"max: {max}, min: {min}")
            if max > pos_threshold :
                QC_pass = False
                return QC_pass
            if min < neg_threshold :
                QC_pass = False
                return QC_pass

        except Exception as e:
            self.logger.info(f"Exception: {e}")
            QC_pass = False

        return QC_pass
<|MERGE_RESOLUTION|>--- conflicted
+++ resolved
@@ -1005,7 +1005,6 @@
         self.db_columns[name40] = None
         self.fits_keyword_fail_value[name40] = 0
 
-<<<<<<< HEAD
         name41 = 'not_vignetting'
         self.names.append(name41)
         self.kpf_data_levels[name41] = ['L0']
@@ -1034,22 +1033,20 @@
         self.db_columns[name42] = None
         self.fits_keyword_fail_value[name42] = 0
 
-=======
-        name41 = 'etalon_set_temp'
-        self.names.append(name41)
-        self.kpf_data_levels[name41] = ['L0']
-        self.descriptions[name41] = 'Etalon inner chamber temps near set points'
-        self.data_types[name41] = 'int'
-        self.spectrum_types[name41] = ['Etalon']
-        self.master_types[name41] = []
-        self.drift_types[name41] = []
-        self.required_data_products[name41] = []
-        self.fits_keywords[name41] = 'ETASTEMP'
-        self.fits_comments[name41] = 'QC: Etalon at set temperature'
-        self.db_columns[name41] = None
-        self.fits_keyword_fail_value[name41] = 0
-
->>>>>>> 59283881
+        name43 = 'etalon_set_temp'
+        self.names.append(name43)
+        self.kpf_data_levels[name43] = ['L0']
+        self.descriptions[name43] = 'Etalon inner chamber temps near set points'
+        self.data_types[name43] = 'int'
+        self.spectrum_types[name43] = ['Etalon']
+        self.master_types[name43] = []
+        self.drift_types[name43] = []
+        self.required_data_products[name43] = []
+        self.fits_keywords[name43] = 'ETASTEMP'
+        self.fits_comments[name43] = 'QC: Etalon at set temperature'
+        self.db_columns[name43] = None
+        self.fits_keyword_fail_value[name43] = 0
+
 #        name36 = 'DRP_version_equal_2D_L1'
 #        self.names.append(name36)
 #        self.kpf_data_levels[name36] = ['L1']
