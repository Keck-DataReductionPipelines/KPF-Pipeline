# Default configuration for Order Trace

## logger related configurations
[LOGGER]
start_log = True
log_path = logs/radial_velocity_debug.log
log_level = debug
log_verbose = True

## Module related parameters
[PARAM]
instrument = KPF

## neid related parameters
[KPF]
star_config_file = fits_header
starname = TARGNAME
# star_rv = TARGRADV
star_rv = 0.0
obslon =  -155.474719
obslat = 19.8260
obsalt = 4145.0

stellarmask_dir = stellarmasks/
ra = TARGRA
dec = TARGDEC
pmra = TARGPMRA
pmdec = TARGPMDC
parallax = TARGPLAX
epoch = TARGEPOC
#mask = G2_espresso

step = 0.25
step_range = [-402, 402]
<<<<<<< HEAD
=======
#step_range = [-804, 804]
>>>>>>> 8e0d9b5e
mask_width = 0.5
ccf_engine = c
reweighting_ccf_method = ccf_max

# km/s/pixel
veloctity_span_pixel = 0.87<|MERGE_RESOLUTION|>--- conflicted
+++ resolved
@@ -15,8 +15,8 @@
 [KPF]
 star_config_file = fits_header
 starname = TARGNAME
-# star_rv = TARGRADV
-star_rv = 0.0
+star_rv = TARGRADV
+# star_rv = 0.0
 obslon =  -155.474719
 obslat = 19.8260
 obsalt = 4145.0
@@ -32,10 +32,7 @@
 
 step = 0.25
 step_range = [-402, 402]
-<<<<<<< HEAD
-=======
 #step_range = [-804, 804]
->>>>>>> 8e0d9b5e
 mask_width = 0.5
 ccf_engine = c
 reweighting_ccf_method = ccf_max
