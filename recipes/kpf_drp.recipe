## primitives from modules.
from modules.order_trace.src.order_trace import OrderTrace
from modules.spectral_extraction.src.order_rectification import OrderRectification
from modules.spectral_extraction.src.spectral_extraction import SpectralExtraction
from modules.radial_velocity.src.radial_velocity_init import RadialVelocityInit
from modules.radial_velocity.src.radial_velocity import RadialVelocity
from modules.radial_velocity.src.radial_velocity_reweighting_ref import RadialVelocityReweightingRef
from modules.radial_velocity.src.radial_velocity_reweighting import RadialVelocityReweighting
from modules.ca_hk.src.ca_hk_extraction import CaHKExtraction
from modules.quicklook.src.quick_prim import Quicklook
from modules.Utils.string_proc import str_replace
from modules.Utils.string_proc import date_from_kpffile
from modules.Utils.data_handler import ExtCopy
from modules.Utils.data_handler import FromCSV
from modules.Utils.data_handler import GetHeaderValue
from modules.Utils.data_handler import SelectObs
from modules.Utils.orientation_ref_reader import OrientationReference
from modules.Utils.overscan_subtract import OverscanSubtraction
from modules.image_processing.src.image_process import ImageProcessing
from modules.order_trace.src.order_mask import OrderMask
<<<<<<< HEAD
=======
from modules.spectral_extraction.src.bary_corr import BaryCorrTable
from database.modules.query_db_nearest_master_files.src.query_db_nearest_master_files_framework import QueryDBNearestMasterFilesFramework
from database.modules.query_db_one_nearest_master_file.src.query_db_one_nearest_master_file_framework import QueryDBOneNearestMasterFileFramework
>>>>>>> 8e0d9b5e

# set the flags for each process
# note: no rv reweighting is made here.
#       do_rv_reweighting will be reset after the method to produce the ratio table for reweighting is fixed later.

do_l0_to_2d = config.ARGUMENT.do_l0_to_2d
do_order_trace = config.ARGUMENT.do_order_trace
do_spectral_extraction = config.ARGUMENT.do_spectral_extraction
do_rv = config.ARGUMENT.do_rv
do_rv_reweighting = config.ARGUMENT.do_rv_reweighting
do_hk = config.ARGUMENT.do_hk
do_qlp = config.ARGUMENT.do_qlp
do_bk_subtraction = config.ARGUMENT.do_bk_subtraction

# data type of data model, 'KPF' for kpf data.
data_type = config.ARGUMENT.data_type
# if overwrite the existing data
overwrite = config.ARGUMENT.overwrite

# if copy wavelength solution data to L1 from file samples with wls data.
do_sp_wavecopy = config.ARGUMENT.do_wavecopy_in_sp

# file path for lev0 and lev1 data
lev0_file_path = ""
lev1_file_path = ""

## do L0->2D conversion for watch mode
if context.watch and do_l0_to_2d:
    invoke_subrecipe("./recipes/watchfor_kpf_l0.recipe")

##  reset process flags for the process of 2D to L1, L1 to L2, L2 to L2 reweighting for watch mode or non-watch mode ##
#   watch mode: command is with "--watch /data/L0|2D|L1/yyyymmdd".
#      => context.watch == True,  context.date_dir: yyyymmdd, context.file_path: /data/2D/yyyymmdd
#   non-watch mode:  Command is with "--date /data/L0|2D|L1/yyyymmdd" or "--date yyyymmdd".
#      => context.watch == False,  context.date_dir: yyyymmdd, context.file_path: /data/2D/yyyymmdd or yyyymmdd

if context.watch:
	sel_obsid = context.date_dir
	file_path = context.file_path

	# do spectral extraction if 2D data is made after watching L0, then do 2D->l1->l2
	if 'L0' in file_path:
		lev0_file_path = str_replace(file_path, 'L0', '2D')
		lev0_file_path = str_replace(lev0_file_path, '.fits', '_2D.fits')
		lev1_file_path = str_replace(file_path, 'L0', 'L1')
		do_order_trace = False
		do_spectral_extraction = True
		do_rv = True
		# do_rv_reweighting = True

	# do spectral extraction if 2D data is watched, do 2D->l1->l2
	if '2D' in file_path:
		lev0_file_path = file_path
		lev1_file_path = str_replace(file_path, '2D', 'L1')
		do_order_trace = False
		do_spectral_extraction = True
		do_rv = True
		# do_rv_reweighting = True

	# do rv if L1 data is watched, do l1->l2
	if 'L1' in file_path:
		lev1_file_path = file_path
		lev0_file_path = str_replace(file_path, 'L1', '2D')
		do_order_trace = False
		do_spectral_extraction = False
		do_rv = True
		# do_rv_reweighting = True

else:
	sel_obsid = context.date_dir
	file_path = context.file_path

	# if not including 2D or L1, the flag is set as what kpf_drp.cfg sets.
	# if including 2D, do l0->l1->l2
	if '2D' in file_path:
		do_order_trace = False
		do_spectral_extraction = True
		do_rv = True
		# do_rv_reweighting = True

	# if including L1, do l1->l2
	if 'L1' in file_path:
		do_order_trace = False
		do_spectral_extraction = False
		do_rv = True
		# do_rv_reweighting = True

	# if doing reweighted L2
	if 'L2' in file_path:
		do_order_trace = False
		do_spectral_extraction = False
		do_rv = False
		# do_rv_reweighting = True

## set path to output and input (for 2D, flat and masters) data
# date dir for 2D, masters input and L1 and L2 output.
date_dir = sel_obsid + '/'

flat_file_pattern = config.ARGUMENT.flat_file
# date dir for flat file
date_dir_flat = date_from_kpffile(flat_file_pattern)
date_dir_flat = date_dir_flat + '/'

output_dir = config.ARGUMENT.output_dir
input_2d_dir = config.ARGUMENT.input_dir_root + date_dir
input_2d_dir_flat = config.ARGUMENT.input_dir_root + date_dir_flat
test_data_dir = output_dir + "masters/"

## general purpose variables
ccd_list = config.ARGUMENT.ccd_list
lev0_stem_suffix = config.ARGUMENT.output_lev0_suffix
lev1_stem_suffix = config.ARGUMENT.output_lev1_suffix
lev2_stem_suffix = config.ARGUMENT.output_lev2_suffix
fits_ext = '.fits'
csv_ext = '.csv'

poly_degree = config.ARGUMENT.fitting_poly_degree
ccd_idx=config.ARGUMENT.ccd_idx

start_order= config.ARGUMENT.start_order
rect_method = config.ARGUMENT.rectification_method
extract_method = config.ARGUMENT.extraction_method
orderlet_names = config.ARGUMENT.orderlet_names
flat_rect = '_'+rect_method

## full path for wavelength solution sample files for each fiber
wls_list = config.ARGUMENT.wls_fits
wave_fits = []
for wls in wls_list:
	wave_fits = wave_fits + [output_dir + wls]


# Override wave_fits list with optional database query for nearest WLS master file.

do_db_query_for_one_nearest_wls_master_file = config.ARGUMENT.do_db_query_for_one_nearest_wls_master_file
date_dir_db_query = context.date_dir
cal_file_level = config.ARGUMENT.cal_file_level
contentbitmask = config.ARGUMENT.contentbitmask
cal_type_pair = config.ARGUMENT.cal_type_pair

do_db_query_for_one_nearest_wls_master_file = True

if do_db_query_for_one_nearest_wls_master_file:

    query_one_nearest_master_file_list = QueryDBOneNearestMasterFileFramework(data_type,
                                                                              date_dir_db_query,
                                                                              cal_file_level,
                                                                              contentbitmask,
                                                                              cal_type_pair)

    db_wls_exit_code = query_one_nearest_master_file_list[0]

    db_wls_rec = query_one_nearest_master_file_list[1]
    db_wls_master_file = db_wls_rec[6]

    wave_fits = []
    for wls in wls_list:
        wave_fits = wave_fits + [output_dir + db_wls_master_file]


#### variables related to input/output and process conditions for order_trace, spectral extraction, CA-HK, rv and qlp

## for order trace:  input, output and image area
#    data_row_range, data_col_range: image area for order trace process:
#       [n1, n2] means from n1-th row (or column) to the n2-th row (or column).
#       if n1 or n2 is negative, it means counting from the right end (the last one).
#    origin: origin of the image to be processed
data_row_range = [0, -1]
data_col_range = [0, -1]
origin = [data_col_range[0], data_row_range[0]]

#    lev0_flat_pattern: input flat fits => /data/2D/<date_dir_flat>/<flat_file>
#    output_order_trace: output path => /data/order_trace/<date_dir_flat>/
lev0_flat_pattern = input_2d_dir_flat + flat_file_pattern + fits_ext
output_order_trace = output_dir + config.ARGUMENT.output_trace + date_dir_flat


## for spectral extraction: input and output
#    lev0_science_pattern: if watch mode => a single 2D file, /data/2D/<date_dir>/<a single watched 2D fits>
#                          if non-watch mode => a path pattern of 2D files => /data/2D/<date_dir>/*.fits
#    output_extraction: output path => /data/L1/<date_dir>/
#    wave_to_ext: extensions in L1 containing wavelength solution data for each fiber.

if lev0_file_path:
    lev0_science_pattern = lev0_file_path
else:
    lev0_science_pattern = input_2d_dir + '*' + fits_ext
output_extraction = output_dir + config.ARGUMENT.output_extraction + date_dir
wave_to_ext = config.ARGUMENT.wave_to_ext

#    output_clip: only needed when rect_method != norect: directory containing files with polygon clipping information
#                  for faster vertical or normal rectification => /data/L1/clip_np/vertical(or normal)/
#    orders_per_ccd: total order for each ccd.

if rect_method != 'norect':
	output_clip = output_extraction + config.ARGUMENT.output_clip + rect_method + '/'
else:
	output_clip = None
orders_per_ccd = config.ARGUMENT.orders_per_ccd


## for radial velocity and rv reweighting input and output
#    input_lev1_pattern: if watch mode => a single L1 file, /data/L1.<a single watched L1 fits>
#                        if non-watch mode => a path pattern of L1 files,  /data/L1/<date_dir>/*.fits
#    output_rv, output_rv_rw: L2 output for rv and rv reweighting.
#    bc_path: path to files containing barycentric correction of a star over a period
#    lev2_pattern: a path pattern of L2 files produced by rv and before rv reweighting => /data/L2/<data_dir>/*_L2.fits
if lev1_file_path:
	input_lev1_pattern = lev1_file_path
else:
	input_lev1_pattern = output_extraction + '*' + lev1_stem_suffix + fits_ext
output_rv = output_dir + config.ARGUMENT.output_rv + date_dir
output_rv_rw = output_rv + config.ARGUMENT.output_rv_reweighting
bc_path = output_dir + config.ARGUMENT.output_barycorr
lev2_pattern = output_rv + '*' + lev2_stem_suffix + fits_ext

reweighting_method = config.ARGUMENT.reweighting_method
data_ext_rv = config.ARGUMENT.orderlet_names_rv
ccf_ext_names = config.ARGUMENT.ccf_ext
rv_ext = config.ARGUMENT.rv_ext
is_rv_cal = config.ARGUMENT.rv_correct_by_cal
if 'static' in reweighting_method:
	static_ccf_ratio = config.ARGUMENT.static_ccf_ratio
else:
	static_ccf_ratio = None

## for ca_hk input 2D  and output L1, ca_hk trace and wavelength solution tables
#    input_hk_pattern: for watch mode =>  a single 2D file,
#                      for non-watch mode => a a path pattern of 2D files for <data_dir>
#                      (same 2D sources as the input for spectral extraction)
#    hk_fiber_list: CA-HK spectrometer fibers
#    hk_spec_exts: extensions containing 1D extracted spectrum for the fibers in hk_fiber_list
#    hk_wave_exts: extensions containing wavelength solution for the fibers in hk_fiber_list
#    hk_trace_table: CA-HK trace file for spectrum extraction, /data/masters/<xxx.csv>
#    hk_wavelength_tables: wavelength solution files for each fiber, [/data/masters/<xxx.csv>,...]
input_hk_pattern = lev0_science_pattern

## path containing ca_hk trace file and wavelength table
input_hk_data_dir = output_dir
hk_fiber_list = config.ARGUMENT.hk_fiber_list
hk_spec_exts = config.ARGUMENT.hk_extract_exts
hk_wave_exts = config.ARGUMENT.hk_wave_exts
hk_trace_table = input_hk_data_dir + config.ARGUMENT.hk_trace_path
hk_wavelength_csvs = config.ARGUMENT.hk_wavelength_path
hk_wavelength_tables = []
for hk_w in hk_wavelength_csvs:
	hk_wavelength_tables = hk_wavelength_tables + [input_hk_data_dir + hk_w]

## for qlp
output_qlp =  output_dir + config.ARGUMENT.output_qlp + date_dir
end_of_night_summary = False

####  process for order trace, spectral extraction and CA-HK, radial velocity, and qlp
## qlp are invoked at the following processing spots,
#  - before spectral extraction
#  - after spectral extraction
#  - after radial velocity

## do order trace
#  description: find traces from L0 flat data for each ccd, and produce rectified L0 flat data.
#  input: L0 flat
#  output: order trace result in csv and rectiified L0 flat
#  variable highlights:
#    flat_stem: file basename (flat_stem) from flat file path
#    trace_list: list containing order trace result file for each ccd.
#                i.e. [/data/order_trace/<date_dir_flat>/<flat_stem>_GREEN_CCD.csv, ... /<flat_stem>_RED_CCD.csv]
#    b_all_traces: a boolean to indicate if the order trace result for all ccds are produced successfully (or exists).
#    lev0_flat_rect: KPF0 instance containing rectified L0 flat data (the image with straighten traces)
#    output_lev0_flat_rect: fits file for lev0_flat_rect, /data/order_trace/<date_dir_flat>/<flat_stem>_<rect_method>.fits
#  primitives:
#    OrderTrace: order trace
#    OrderRectification: order trace rectification

input_flat_file = lev0_flat_pattern
_, short_flat_file = split(input_flat_file)
flat_stem, flat_ext = splitext(short_flat_file)

trace_list = []
b_all_traces = False
lev0_flat_rect = None

if do_order_trace:
	flat_data = None

	if exists(input_flat_file):
		# read in flat fits file to produce KPF0 instance
		flat_data = kpf0_from_fits(input_flat_file)
		b_all_traces = True

		# loop to do order trace per ccd in case the order trace result file doesn't exist, and output to trace_list
		for idx in ccd_idx:
			ccd = ccd_list[idx]
			output_lev0_trace_csv = output_order_trace + flat_stem + '_' + ccd + csv_ext
			trace_list = trace_list + [output_lev0_trace_csv]
			if not exists(output_lev0_trace_csv):
				order_result_data = OrderTrace(flat_data, data_extension=ccd,
					result_path=output_lev0_trace_csv, is_output_file=True,
					data_col_range=data_col_range, data_row_range=data_row_range,
					fitting_poly_degree=poly_degree)

			b_all_traces = b_all_traces and exists(output_lev0_trace_csv)

	output_lev0_flat_rect = output_order_trace + flat_stem + flat_rect + fits_ext
	lev0_flat_rect = flat_data

	# generate rectification result to flat level0 to avoid repeating the same process in spectral extraction

	if not exists(output_lev0_flat_rect):
		# do rectification on the flat data in case the order trace result files for all ccds exist.
		# b_lev0_rect: a boolean to determine if continuing to do OrderRectification and produce output_lev0_flat_rect

		b_lev0_rect = lev0_flat_rect != None and b_all_traces
		if b_lev0_rect:
			for idx in ccd_idx:
				ccd = ccd_list[idx]
				# no clip file if rect_method == 'norect'
				# or clip_file = output_clip + flat_stem + '_' + ccd
				clip_file = None
				trace_file = trace_list[idx]

				if b_lev0_rect:
					lev0_flat_rect = OrderRectification(None, lev0_flat_rect,
							orderlet_names=orderlet_names[idx],
							trace_file=trace_file, data_extension=ccd,
							rectification_method=rect_method,
							clip_file=clip_file,
							origin=origin, poly_degree=poly_degree)

				# if lev0_flat_rect is not produced, the order rectfication stops here.
				b_lev0_rect = b_lev0_rect and lev0_flat_rect != None
			if b_lev0_rect:
				result = to_fits(lev0_flat_rect, output_lev0_flat_rect)

## do spectral extraction including CA-HK extraction
#  description: do spectrum extraction based on extraction method (summ or optimal) per fiber per ccd and
#               spectral extraction from CA-HK spectrometer fibers.
#               copy wavelength solution data from wls sample files to produced L1 data.
#  input: 2D fits
#  output: L1 fits
#  variable highlights:
#    lev1_stem: name base of L1 file to produce.
#    output_lev1_file: path of produced L1 file,  /data/L1/<date_dir>/<lev1_stem>_L1.fits
#    lev1_list: a list containing the path of L1 files produced by either spectral extraction or ca_hk extraction.
#
#    for spectral extraction:
#      output_lev0_flat_rect: fits file with rectified L0 flat data
#      lev0_flat_rect: KPF0 instance for 'output_lev0_flat_rect'
#      b_all_traces: a boolean to indicate if the order trace results for all ccds exist.
#      trace_list: list containing order trace result file for each ccd.
#                  [/data/order_trace/<date_dir_flat>/<flat_stem>_GREEN_CCD.csv (or <flat_stem>_RED_CCD.csv)]
#      b_level1_sp: a boolean to indicate if spectral extraction for each L0 is successful.
#      op_data: KPF1 instance containing spectral extraction result which is added into op_data extension by extension
#               per specified extension list (order_names) in each ccd iteration.
#      wavecal_data: KPF1 instance per wls sample file.
#    for ca_hk:
#      hk_dark_data: KPF0 for dark data
#      hk_bias_data: KPF0 for bias data
#      b_level1_hk: a boolean to indicate if ca_hk extraction for each L0 is successful.
#  primitives:
#    SpectralExtraction: spectral extraction
#    ExtCopy: extension copy from the extension of one data model instance to the extension of another
#             (or the same) data model instance.
#    CaHKExtraction: CA HK extraction.
#

lev1_list = []

if do_spectral_extraction or do_hk:
	lev0_flat_rect = None

	# prepare trace files and rectified L0 flat data for spectral extraction
	if do_spectral_extraction:
		# existence of flat and trace files
		output_lev0_flat_rect = output_order_trace + flat_stem + flat_rect + fits_ext
		if exists(output_lev0_flat_rect):
			lev0_flat_rect = kpf0_from_fits(output_lev0_flat_rect, data_type=data_type)

		if not trace_list:
			b_all_traces = True
			for idx in ccd_idx:
				lev0_trace_csv = output_order_trace + flat_stem + '_' + ccd_list[idx] + csv_ext
				trace_list = trace_list + [lev0_trace_csv]
				b_all_traces = b_all_traces and exists(lev0_trace_csv)

	# prepare bias, dark data for ca_hk
	if do_hk:
		hk_dark_data = config.ARGUMENT.hk_dark_fits
		hk_bias_data = config.ARGUMENT.hk_bias_fits
		if hk_dark_data:
			hk_dark_data = kpf0_from_fits(input_hk_data_dir + hk_dark_data, data_type = data_type)
		else:
			hk_dark_data = None

		if hk_bias_data:
			hk_bias_data = kpf0_from_fits(input_hk_data_dir + hk_bias_data, data_type=data_type)
		else:
			hk_bias_data = None

	# loop through ccd and L0 to do spectral extraction
	for input_lev0_file in find_files(lev0_science_pattern):
		# lev0_data is KPF0 instance for input_lev0_file
		lev0_data = kpf0_from_fits(input_lev0_file, data_type=data_type)
		_, short_lev0_file = split(input_lev0_file)
		lev1_stem, lev1_ext = splitext(short_lev0_file)

		# lev1_stem is w/o "_2D" suffix
		if lev0_stem_suffix != None:
			if lev0_stem_suffix in lev1_stem:
				lev1_stem = str_replace(lev1_stem, lev0_stem_suffix, "")
		output_lev1_file = output_extraction + lev1_stem + lev1_stem_suffix + fits_ext

		# produce level 1 by spectral extraction if overwrite or L1 file doesn't exist
		if overwrite or not exists(output_lev1_file):
			b_level1_sp = False

			# do spectral extraction if do_spectral_extraction, rectified flat data existing and all trace results exist.
			if do_spectral_extraction and (lev0_flat_rect != None) and b_all_traces:
				b_level1_sp = True

			# do ca_hk extraction if do_hk
			b_level1_hk = do_hk

			if (b_level1_sp or b_level1_hk) and do_qlp:
				Quicklook(lev0_data, output_qlp, end_of_night_summary)

			# loop through ccd to do spectral extraction
			if b_level1_sp:
				# do background subtraction
				if do_bk_subtraction:
					order_mask = None
					# create order mask for background subtraction
					for idx in ccd_idx:
						order_mask = OrderMask(lev0_data, order_mask, orderlet_names=orderlet_names[idx],
								start_order=start_order[idx], trace_file=trace_list[idx],
								data_extension=ccd_list[idx])
					# update L0 by background subtraction
					if order_mask != None:
						lev0_data = ImageProcessing(lev0_data, order_mask, ccd_list, data_type, None)

				op_data = None
				for idx in ccd_idx:
					ccd = ccd_list[idx]
					order_names = orderlet_names[idx]
					trace_file = trace_list[idx]

					clip_file = None

					op_data = SpectralExtraction(lev0_data, lev0_flat_rect, op_data,
								orderlet_names=order_names,
								orderlets_on_image=order_names,
								total_order_per_ccd=orders_per_ccd,
								start_order=start_order[idx],
								ccd_index = idx,
								rectification_method=rect_method, extraction_method=extract_method,
								clip_file=clip_file, data_extension=ccd, trace_file=trace_file)


				if op_data != None:
					result = to_fits(op_data, output_lev1_file)

<<<<<<< HEAD
=======
			# copy wls to the proper extension of lev1 data
			if do_sp_wavecopy and exists(output_lev1_file):
				output_data = kpf1_from_fits(output_lev1_file, data_type = data_type)
				for idx in ccd_idx:
					if wave_fits[idx] != None and exists(wave_fits[idx]):
						wavecal_data = kpf1_from_fits(wave_fits[idx], data_type=data_type)
						for ext in wave_to_ext[idx]:
							ExtCopy(wavecal_data, ext, ext, to_data_model=output_data)
				result = to_fits(output_data, output_lev1_file)

			if do_bc and exists(output_lev1_file):
				# add bary correction result to existing L1 file
				output_data = kpf1_from_fits(output_lev1_file, data_type = data_type)
				t_order = 0
				for idx in ccd_idx:
					t_order = t_order + orders_per_ccd[idx]

				# all extensions of same ccd in wls has the same data
				for idx in ccd_idx:
					output_data = BaryCorrTable(lev0_data, output_data, t_order, orders_per_ccd[idx],
								start_bary_index=s_bary_idx[idx], wls_ext=wave_to_ext[idx][0])
				result = to_fits(output_data, output_lev1_file)

>>>>>>> c168aaa00bf3bd17e87697727f29d671023dee2b
			# do ca_hk extraction
			if b_level1_hk:
				# add ca_hk extraction result to existing L1 file or create a new L1 file if L1 file doesn't exist
				if not exists(output_lev1_file):
					output_data = None
				else:
					output_data = kpf1_from_fits(output_lev1_file, data_type = data_type)

				output_data = CaHKExtraction(lev0_data, hk_trace_table, hk_fiber_list, output_data, output_exts=hk_spec_exts,
						output_wave_exts=hk_wave_exts,
						dark=hk_dark_data, wave_files=hk_wavelength_tables)
				b_level1_hk = b_level1_hk and output_data != None

				if b_level1_hk and output_data != None:
					result = to_fits(output_data, output_lev1_file)

			if b_level1_sp or b_level1_hk:
				lev1_list = lev1_list + [output_lev1_file]
				if do_qlp:
					Quicklook(lev0_data, output_qlp, end_of_night_summary)

## do radial velocity or rv reweighting:
#  description: do radial velocity on the specified extensions of L1 data and produce L2 data.
#               do radial velocity reweighting based on the ratio table for the reweighting.
#               (note: method for radial velocity reweighting will be further finalized.)
#  input: L1 fits
#  output: L2 fits
#  variable highlights:
#    rv_star_dir: the directory containing star config file.
#    area_def: list of list in which the order range and range along x-axis like [start_order, end_order, start_x, end_x],
#              for each ccd is defined for rv process.
#    selected_lev1_files: list of L1 files for rv process.
#    rv_data: KPF2 instance containing rv result, the rv result is added into rv_data extension by extension per specified
#             extension list (data_ext_rv) in each ccd iteration.
#    output_lev2_file: L2 output file for rv_data, /data/L2/<date_dir>/<basename>_L2.fits
#
#  primitives:
#    RadialVelocityInit: do rv init on each L1 input.
#    RadialVelocity: do radial velocity per ccd per L1 data.
#

if do_rv or do_rv_reweighting:
	rv_star_dir = test_data_dir

    # L1 area to be processed
	area_def = [[0, orders_per_ccd[0]-1, 500, -500], [0, orders_per_ccd[1]-1, 500, -500]]

	if not lev1_list:
		lev1_list = find_files(input_lev1_pattern)

	# select L1 files from lev1_list by using SelectObs, a primitive to filter files from a file list based on selection rule, selection_ref.
	# all files in lev1_list are selected if list_socal is None.
	if do_rv:
		list_socal = None
		selected_lev1_files = SelectObs(lev1_list, selection_ref=list_socal, observation_id=sel_obsid)
	else:
		selected_lev1_files = []

	# iterating the loop to do rv on each L1 from the list
	for input_lev1_file in selected_lev1_files:
		_, short_lev1 = split(input_lev1_file)
		short_lev2 = str_replace(short_lev1, lev1_stem_suffix, lev2_stem_suffix)
		output_lev2_file = output_rv + short_lev2

		# do rv if oeverwrite or L2 output doesn't exist
		rv_data = None
		if overwrite or not exists(output_lev2_file):
			lev1_data = kpf1_from_fits(input_lev1_file, data_type=data_type)
			rv_init = RadialVelocityInit(start_time="2021-03-01", l1_data=lev1_data, bc_corr_path=bc_path, test_data_path=rv_star_dir)

			for idx in ccd_idx:
				rv_data = RadialVelocity(lev1_data, rv_init, rv_data,
						data_ext_rv[idx], ccf_ext=ccf_ext_names[idx], rv_ext=rv_ext,
						area_def=area_def[idx], start_seg=area_def[idx][0], end_seg=area_def[idx][1],
<<<<<<< HEAD
<<<<<<< HEAD
						rv_set=idx, ccf_engine='c')
			result = to_fits(rv_data, output_lev2_file)
=======
						rv_set=idx, ccf_engine='c', start_bary_index=s_bary_idx[idx])
=======
						rv_set=idx, ccf_engine='c', start_bary_index=s_bary_idx[idx], rv_correction_by_cal=is_rv_cal)
>>>>>>> 8e0d9b5e
			if rv_data != None:
				result = to_fits(rv_data, output_lev2_file)
>>>>>>> c168aaa00bf3bd17e87697727f29d671023dee2b

		if do_qlp:
			# get lev0 w/o _2D suffix
			short_lev0 = str_replace(short_lev1, lev1_stem_suffix, "")
			input_lev0_file = input_2d_dir + short_lev0
			if not find_files(input_lev0_file):
				short_lev0 = str_replace(short_lev1, lev1_stem_suffix, lev0_stem_suffix)
				input_lev0_file = input_2d_dir + short_lev0
			if find_files(input_lev0_file):
				lev0_data = kpf0_from_fits(input_lev0_file,data_type=data_type)
				Quicklook(lev0_data, output_qlp, end_of_night_summary)


		# do reweighting on each L2
		if 'static' in reweighting_method and do_rv_reweighting:
			if exists(output_lev2_file):
				lev2_rv = kpf2_from_fits(output_lev2_file, data_type=data_type)
				reweighted_output = output_rv_rw + short_lev2
				for idx in ccd_idx:
					ccf_ratio_file = output_dir + static_ccf_ratio[idx]
					start_seg = area_def[idx][0]
					t_segment = area_def[idx][1] -  area_def[idx][0] + 1
					ratio_ref = RadialVelocityReweightingRef(None, reweighting_method,
							t_segment, cf_hdu_name=ccf_ext_names[idx],
							is_ratio_data = True,
							ccf_ratio_file=ccf_ratio_file, ccf_start_index=start_seg)
					if ratio_ref is not None:
						lev2_rv = RadialVelocityReweighting(lev2_rv, reweighting_method, ratio_ref,
								t_segment, ccf_ext=ccf_ext_names[idx],
								rv_ext=rv_ext,  rv_ext_idx=idx, ccf_start_index=start_seg)
				if lev2_rv is not None:
					result = to_fits(lev2_rv, reweighted_output)
<|MERGE_RESOLUTION|>--- conflicted
+++ resolved
@@ -18,12 +18,9 @@
 from modules.Utils.overscan_subtract import OverscanSubtraction
 from modules.image_processing.src.image_process import ImageProcessing
 from modules.order_trace.src.order_mask import OrderMask
-<<<<<<< HEAD
-=======
 from modules.spectral_extraction.src.bary_corr import BaryCorrTable
 from database.modules.query_db_nearest_master_files.src.query_db_nearest_master_files_framework import QueryDBNearestMasterFilesFramework
 from database.modules.query_db_one_nearest_master_file.src.query_db_one_nearest_master_file_framework import QueryDBOneNearestMasterFileFramework
->>>>>>> 8e0d9b5e
 
 # set the flags for each process
 # note: no rv reweighting is made here.
@@ -37,6 +34,7 @@
 do_hk = config.ARGUMENT.do_hk
 do_qlp = config.ARGUMENT.do_qlp
 do_bk_subtraction = config.ARGUMENT.do_bk_subtraction
+do_bc = config.ARGUMENT.do_bc
 
 # data type of data model, 'KPF' for kpf data.
 data_type = config.ARGUMENT.data_type
@@ -125,7 +123,10 @@
 flat_file_pattern = config.ARGUMENT.flat_file
 # date dir for flat file
 date_dir_flat = date_from_kpffile(flat_file_pattern)
-date_dir_flat = date_dir_flat + '/'
+if date_dir_flat == None or date_dir_flat == '':
+	date_dir_flat = date_dir
+else:
+	date_dir_flat = date_dir_flat + '/'
 
 output_dir = config.ARGUMENT.output_dir
 input_2d_dir = config.ARGUMENT.input_dir_root + date_dir
@@ -217,13 +218,14 @@
 #    output_clip: only needed when rect_method != norect: directory containing files with polygon clipping information
 #                  for faster vertical or normal rectification => /data/L1/clip_np/vertical(or normal)/
 #    orders_per_ccd: total order for each ccd.
+#    s_bary_idx: start index in bary corr table for each ccd
 
 if rect_method != 'norect':
 	output_clip = output_extraction + config.ARGUMENT.output_clip + rect_method + '/'
 else:
 	output_clip = None
 orders_per_ccd = config.ARGUMENT.orders_per_ccd
-
+s_bary_idx = [0, orders_per_ccd[0]]
 
 ## for radial velocity and rv reweighting input and output
 #    input_lev1_pattern: if watch mode => a single L1 file, /data/L1.<a single watched L1 fits>
@@ -297,7 +299,7 @@
 #    OrderTrace: order trace
 #    OrderRectification: order trace rectification
 
-input_flat_file = lev0_flat_pattern
+input_flat_file = find_files(lev0_flat_pattern)[0]
 _, short_flat_file = split(input_flat_file)
 flat_stem, flat_ext = splitext(short_flat_file)
 
@@ -319,7 +321,7 @@
 			output_lev0_trace_csv = output_order_trace + flat_stem + '_' + ccd + csv_ext
 			trace_list = trace_list + [output_lev0_trace_csv]
 			if not exists(output_lev0_trace_csv):
-				order_result_data = OrderTrace(flat_data, data_extension=ccd,
+				order_result_data = OrderTrace(flat_data, data_extension=ccd + '_STACK',
 					result_path=output_lev0_trace_csv, is_output_file=True,
 					data_col_range=data_col_range, data_row_range=data_row_range,
 					fitting_poly_degree=poly_degree)
@@ -381,7 +383,6 @@
 #    for ca_hk:
 #      hk_dark_data: KPF0 for dark data
 #      hk_bias_data: KPF0 for bias data
-#      b_level1_hk: a boolean to indicate if ca_hk extraction for each L0 is successful.
 #  primitives:
 #    SpectralExtraction: spectral extraction
 #    ExtCopy: extension copy from the extension of one data model instance to the extension of another
@@ -391,7 +392,7 @@
 
 lev1_list = []
 
-if do_spectral_extraction or do_hk:
+if do_spectral_extraction or do_hk or do_bc:
 	lev0_flat_rect = None
 
 	# prepare trace files and rectified L0 flat data for spectral extraction
@@ -443,10 +444,8 @@
 			if do_spectral_extraction and (lev0_flat_rect != None) and b_all_traces:
 				b_level1_sp = True
 
-			# do ca_hk extraction if do_hk
-			b_level1_hk = do_hk
-
-			if (b_level1_sp or b_level1_hk) and do_qlp:
+
+			if do_qlp and (b_level1_sp or do_hk or do_bc):
 				Quicklook(lev0_data, output_qlp, end_of_night_summary)
 
 			# loop through ccd to do spectral extraction
@@ -484,8 +483,6 @@
 				if op_data != None:
 					result = to_fits(op_data, output_lev1_file)
 
-<<<<<<< HEAD
-=======
 			# copy wls to the proper extension of lev1 data
 			if do_sp_wavecopy and exists(output_lev1_file):
 				output_data = kpf1_from_fits(output_lev1_file, data_type = data_type)
@@ -509,9 +506,8 @@
 								start_bary_index=s_bary_idx[idx], wls_ext=wave_to_ext[idx][0])
 				result = to_fits(output_data, output_lev1_file)
 
->>>>>>> c168aaa00bf3bd17e87697727f29d671023dee2b
 			# do ca_hk extraction
-			if b_level1_hk:
+			if do_hk:
 				# add ca_hk extraction result to existing L1 file or create a new L1 file if L1 file doesn't exist
 				if not exists(output_lev1_file):
 					output_data = None
@@ -521,12 +517,11 @@
 				output_data = CaHKExtraction(lev0_data, hk_trace_table, hk_fiber_list, output_data, output_exts=hk_spec_exts,
 						output_wave_exts=hk_wave_exts,
 						dark=hk_dark_data, wave_files=hk_wavelength_tables)
-				b_level1_hk = b_level1_hk and output_data != None
-
-				if b_level1_hk and output_data != None:
+
+				if output_data != None:
 					result = to_fits(output_data, output_lev1_file)
 
-			if b_level1_sp or b_level1_hk:
+			if exists(output_lev1_file):
 				lev1_list = lev1_list + [output_lev1_file]
 				if do_qlp:
 					Quicklook(lev0_data, output_qlp, end_of_night_summary)
@@ -550,11 +545,11 @@
 #    RadialVelocityInit: do rv init on each L1 input.
 #    RadialVelocity: do radial velocity per ccd per L1 data.
 #
-
+rv_test = do_rv or do_rv_reweighting
 if do_rv or do_rv_reweighting:
 	rv_star_dir = test_data_dir
 
-    # L1 area to be processed
+	# L1 area to be processed
 	area_def = [[0, orders_per_ccd[0]-1, 500, -500], [0, orders_per_ccd[1]-1, 500, -500]]
 
 	if not lev1_list:
@@ -584,18 +579,9 @@
 				rv_data = RadialVelocity(lev1_data, rv_init, rv_data,
 						data_ext_rv[idx], ccf_ext=ccf_ext_names[idx], rv_ext=rv_ext,
 						area_def=area_def[idx], start_seg=area_def[idx][0], end_seg=area_def[idx][1],
-<<<<<<< HEAD
-<<<<<<< HEAD
-						rv_set=idx, ccf_engine='c')
-			result = to_fits(rv_data, output_lev2_file)
-=======
-						rv_set=idx, ccf_engine='c', start_bary_index=s_bary_idx[idx])
-=======
 						rv_set=idx, ccf_engine='c', start_bary_index=s_bary_idx[idx], rv_correction_by_cal=is_rv_cal)
->>>>>>> 8e0d9b5e
 			if rv_data != None:
 				result = to_fits(rv_data, output_lev2_file)
->>>>>>> c168aaa00bf3bd17e87697727f29d671023dee2b
 
 		if do_qlp:
 			# get lev0 w/o _2D suffix
