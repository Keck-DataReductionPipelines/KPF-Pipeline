--- conflicted
+++ resolved
@@ -1,7 +1,3 @@
-<<<<<<< HEAD
-KPF Data Reduction Pipeline
-===========================
-
 To install this package, you first need to download
 [KeckDRPFramework](https://github.com/Keck-DataReductionPipelines/KeckDRPFramework),
 as it is the only dependency that cannot be installed with `pip`
@@ -25,12 +21,4 @@
 Since this branch is still on develop, a github page cannot be set up yet for
 the documentation. So, this branch contains the .html build of the documentaion
 from sphinx. To see  the documentation,
-navigate into `docs` and open `index.html` with a browswer of your choice
-
-See the documentation for further detail, including package installation and setup.
-=======
-# KPF-Pipeline
-KPF-Pipeline
-
-Documentation available at http://california-planet-search.github.io/KPF-Pipeline/
->>>>>>> a3e5e88c
+navigate into `docs` and open `index.html` with a browswer of your choice