--- conflicted
+++ resolved
@@ -16,12 +16,9 @@
 peak_height_threshold = 0.3
 sigma_clip = 2.5
 fit_iterations = 5
-<<<<<<< HEAD
 chi_2_threshold = 1
-=======
 # width in pixels of the fitting window for Gauss fits to emission lines
 fit_width = 25  
->>>>>>> e2009393
 
 # skip these orders when solving for the LFC WLS and instead use a ThAr solution
 green_skip_orders = 0,1,2,3,4,5,6,7,8,9,10
