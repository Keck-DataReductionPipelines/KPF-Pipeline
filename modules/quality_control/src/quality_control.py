import os
import numpy as np
import numpy.ma as ma
import pandas as pd
from datetime import datetime
from scipy.ndimage import convolve1d
from modules.Utils.kpf_parse import get_data_products_L0

"""
This module contains classes for KPF data quality control (QC).  Various QC metrics are defined in
class QCDefinitions.  Other classes QCL0, QC2D, QCL1, and QCL2 contain methods to compute QC values,
which are with the QC metrics, for specific data products, and then store them in the primary header
of the corresponding KPF object (which will be saved to a FITS file).  Normally QC values are stored 
headers, but storage in the KPF pipeline-operations database may be set up later by the database 
administrator, depending upon the special requirements for some QC metrics.
"""

iam = 'quality_control'
version = '1.3'

"""
The following are methods common across data levels, which are given at the beginning
of this module, before the QC classes are defined.

Includes helper functions that compute statistics of data of arbitrary shape.
"""

#####################################
# Module helper functions.
#####################################

def what_am_i():
    print('Software version:',iam + ' ' + version)

def avg_data_with_clipping(data_array,n_sigma = 3.0):
    """
    Statistics with outlier rejection (n-sigma data-trimming), ignoring NaNs, across all data array dimensions.
    """

    a = np.array(data_array)

    med = np.nanmedian(a)
    p16 = np.nanpercentile(a,16)
    p84 = np.nanpercentile(a,84)
    sigma = 0.5 * (p84 - p16)
    mdmsg = med - n_sigma * sigma
    b = np.less(a,mdmsg)
    mdpsg = med + n_sigma * sigma
    c = np.greater(a,mdpsg)
    d = np.where(np.isnan(a),True,False)
    mask = b | c | d
    mx = ma.masked_array(a, mask)
    avg = ma.getdata(mx.mean())
    std = ma.getdata(mx.std())
    cnt = ma.getdata(mx.count())

    return avg,std,cnt


#####################################################################

class QCDefinitions:

    """
    Description:
        This class defines QC metrics in a standard format.
        Dictionaries are used to associate unique metric names with various metric metadata.
        Modify this class to add new metrics.  Do not remove any metrics (we deprecate metrics
        simply by not using them any more).  When adding metrics to this class, ensure the length
        of the names list is equal to the number of dictionary entries.

    Class Attributes:
        names (list of strings): Each element is a unique and descriptive name for the metric.  No spaces allowed.
        descriptions (dictionary of strings): Each dictionary entry specifies a short description of the metric
            Try to keep it under 50 characters for brevity (this is not enforced but recommended).
        kpf_data_levels (dictionary of lists of strings): Each entry specifies the set of KPF data levels for the test.
            Possible values in the list: 'L0', '2D', 'L1', 'L2'
        data_types (dictionary of strings): Each entry specifies the Python data type of the metric.
            Only string, int, float are allowed.  Use 0/1 for boolean.
        spectrum_types (dictionary of arrays of strings ): Each entry specifies the types of spectra that the metric will be applied to.
            Possible strings in array: 'all', 'Bias', 'Dark', 'Flat', 'Wide Flat', 'LFC', 'Etalon', 'ThAr', 'UNe', 'Sun', 'Star', <starname>, ''
        fits_keywords (dictionary of strings): Each entry specifies the FITS-header keyword for the metric.
            Must be 8 characters or less, following the FITS standard.
        fits_comments (dictionary of strings): Each entry specifies the FITS-header comment for the metric.
            Must be a short string for brevity (say, under 35 characters), following the FITS standard.
        db_columns (dictionary of strings): Each entry specifies either database_table.column if applicable,
            or None if not.
    """

    def __init__(self):

        self.names = []
        self.descriptions = {}
        self.kpf_data_levels = {} 
        self.data_types = {}  # values are arrays; one or more of ['L0', '2D', 'L1', 'L2']
        self.spectrum_types = {} # values are arrays; one or more of []
        self.fits_keywords = {}
        self.fits_comments = {}
        self.db_columns = {}

        # Define QC metrics
        name0 = 'jarque_bera_test_red_amp1'
        self.names.append(name0)
        self.descriptions[name0] = 'Jarque-Bera test of pixel values for RED AMP-1 detector.'
        self.kpf_data_levels[name0] = ['L3'] # bogus value L3 to avoid executing
        self.data_types[name0] = 'float'
        self.spectrum_types[name0] = ['all', ]
        self.fits_keywords[name0] = 'JBTRED1'
        self.fits_comments[name0] = 'QC: J-B test for RED AMP-1 detector'
        self.db_columns[name0] = None

        name1 = 'not_junk_check'
        self.names.append(name1)
        self.descriptions[name1] = 'Check if file is not in list of junk files.'
        self.kpf_data_levels[name1] = ['L0', '2D', 'L1', 'L2']
        self.data_types[name1] = 'int'
        self.spectrum_types[name1] = ['all', ] # Need trailing comma to make list hashable
        self.fits_keywords[name1] = 'NOTJUNK'
        self.fits_comments[name1] = 'QC: Not in list of junk files'
        self.db_columns[name1] = None

        name2 = 'monotonic_wavelength_solution_check'
        self.names.append(name2)
        self.descriptions[name2] = 'Check if wavelength solution is monotonic.'
        self.kpf_data_levels[name2] = ['L1']
        self.data_types[name2] = 'int'
        self.spectrum_types[name2] = ['all', ]
        self.fits_keywords[name2] = 'MONOTWLS'
        self.fits_comments[name2] = 'QC: Monotonic wavelength-solution'
        self.db_columns[name2] = None

        name3 = 'L0_data_products_check'
        self.names.append(name3)
        self.kpf_data_levels[name3] = ['L0']
        self.descriptions[name3] = 'Check if expected L0 data products are present with non-zero array sizes.'
        self.data_types[name3] = 'int'
        self.spectrum_types[name3] = ['all', ]
        self.fits_keywords[name3] = 'DATAPRL0'
        self.fits_comments[name3] = 'QC: L0 data present'
        self.db_columns[name3] = None

        name4 = 'L0_header_keywords_present_check'
        self.names.append(name4)
        self.kpf_data_levels[name4] = ['L0']
        self.descriptions[name4] = 'Check if expected L0 header keywords are present.'
        self.data_types[name4] = 'int'
        self.spectrum_types[name4] = ['all', ]
        self.fits_keywords[name4] = 'KWRDPRL0'
        self.fits_comments[name4] = 'QC: L0 keywords present'
        self.db_columns[name4] = None

        name5 = 'L0_datetime_checks'
        self.names.append(name5)
        self.kpf_data_levels[name5] = ['L0']
        self.descriptions[name5] = 'Check for timing consistency in L0 header keywords and Exp Meter table.'
        self.data_types[name5] = 'int'
        self.spectrum_types[name5] = ['all', ]
        self.fits_keywords[name5] = 'TIMCHKL0'
        self.fits_comments[name5] = 'QC: L0 times consistent'
        self.db_columns[name5] = None

        name5b = 'L2_datetime_checks'
        self.names.append(name5b)
        self.kpf_data_levels[name5b] = ['L2']
        self.descriptions[name5b] = 'Check for timing consistency in L2 files.'
        self.data_types[name5b] = 'int'
        self.spectrum_types[name5b] = ['all', ]
        self.fits_keywords[name5b] = 'TIMCHKL2'
        self.fits_comments[name5b] = 'QC: L2 times consistent'
        self.db_columns[name5b] = None

        name6 = 'exposure_meter_not_saturated_check'
        self.names.append(name6)
        self.kpf_data_levels[name6] = ['L0']
        self.descriptions[name6] = 'Check if 2+ reduced EM pixels are within 90% of saturation in EM-SCI or EM-SKY.'
        self.data_types[name6] = 'int'
        self.spectrum_types[name6] = ['all', ]
        self.fits_keywords[name6] = 'EMSAT'
        self.fits_comments[name6] = 'QC: EM not saturated'
        self.db_columns[name6] = None

<<<<<<< HEAD
        name7 = 'data_2D_red_green_check'
        self.names.append(name7)
        self.kpf_data_levels[name7] = ['2D']
        self.descriptions[name7] = 'Check to see if red and green CCD data is present with expected array sizes.'
        self.data_types[name7] = 'int'
        self.fits_keywords[name7] = 'DATAPR2D'
        self.fits_comments[name7] = 'QC: 2D red and green data present check'
        self.db_columns[name7] = None

	name14 = 'data_2D_CaHK_check'
        self.names.append(name14)
        self.kpf_data_levels[name14] = ['2D']
        self.descriptions[name14] = 'Check to see if CaHK CCD data is present with expected array sizes.'
        self.data_types[name14] = 'int'
        self.fits_keywords[name14] = 'CaHKPR2D'
        self.fits_comments[name14] = 'QC: 2D CaHK data present check'
        self.db_columns[name14] = None

        name9 = 'data_2D_bias_low_flux_check'
        self.names.append(name9)
        self.kpf_data_levels[name9] = ['2D']
        self.descriptions[name9] = 'Check to see if flux is low in bias exposure.'
        self.data_types[name9] = 'int'
        self.fits_keywords[name9] = 'LOWBIAS'
        self.fits_comments[name9] = 'QC: 2D bias low flux check'
        self.db_columns[name9] = None

        name10 = 'data_2D_dark_low_flux_check'
        self.names.append(name10)
        self.kpf_data_levels[name10] = ['2D']
        self.descriptions[name10] = 'Check to see if flux is low in dark exposure.'
        self.data_types[name10] = 'int'
        self.fits_keywords[name10] = 'LOWDARK'
        self.fits_comments[name10] = 'QC: 2D dark low flux check'
        self.db_columns[name10] = None

        name11 = 'data_L1_red_green_check'
        self.names.append(name11)
        self.kpf_data_levels[name11] = ['L1']
        self.descriptions[name11] = 'Check to see if red and green data are present in L1 with expected shapes.'
        self.data_types[name11] = 'int'
        self.fits_keywords[name11] = 'DATAPRL1'
        self.fits_comments[name11] = 'QC: L1 red and green data present check'
        self.db_columns[name11] = None

        name12 = 'data_L1_CaHK_check'
        self.names.append(name12)
        self.kpf_data_levels[name12] = ['L1']
        self.descriptions[name12] = 'Check to see if CaHK data is present in L1 with expected shape.'
        self.data_types[name12] = 'int'
        self.fits_keywords[name12] = 'CaHKPRL1'
        self.fits_comments[name12] = 'QC: L1 CaHK present check'
        self.db_columns[name12] = None

        name13 = 'data_L2_check'
        self.names.append(name13)
        self.kpf_data_levels[name13] = ['L2']
        self.descriptions[name13] = 'Check to see if all data is present in L2.'
        self.data_types[name13] = 'int'
        self.fits_keywords[name13] = 'DATAPRL2'
        self.fits_comments[name13] = 'QC: L2 data present check'
        self.db_columns[name13] = None

=======
        name7 = 'exposure_meter_flux_not_negative_check'
        self.names.append(name7)
        self.kpf_data_levels[name7] = ['L0']
        self.descriptions[name7] = 'Check for negative flux in the EM-SCI and EM-SKY by looking for 20 consecuitive pixels in the summed spectra with negative flux.'
        self.data_types[name7] = 'int'
        self.spectrum_types[name7] = ['all', ]
        self.fits_keywords[name7] = 'EMNEG'
        self.fits_comments[name7] = 'QC: EM not negative flux'
        self.db_columns[name7] = None

        name8 = 'D2_lfc_flux_check'
        self.names.append(name8)
        self.kpf_data_levels[name8] = ['2D']
        self.descriptions[name8] = 'Check if an LFC frame that goes into a master has sufficient flux'
        self.data_types[name8] = 'int'
        self.spectrum_types[name8] = ['LFC', ]
        self.fits_keywords[name8] = 'LFC2DFOK'
        self.fits_comments[name8] = 'QC: LFC flux meets threshold of 4000 counts'
        self.db_columns[name8] = None
        
>>>>>>> f694a7f3
        # Integrity checks
        if len(self.names) != len(self.kpf_data_levels):
            raise ValueError("Length of kpf_data_levels list does not equal number of entries in descriptions dictionary.")

        if len(self.names) != len(self.descriptions):
            raise ValueError("Length of names list does not equal number of entries in descriptions dictionary.")

        if len(self.names) != len(self.data_types):
            raise ValueError("Length of data_types list does not equal number of entries in data_types dictionary.")

        if len(self.names) != len(self.spectrum_types):
            raise ValueError("Length of spectrum_types list does not equal number of entries in data_types dictionary.")

        if len(self.names) != len(self.fits_keywords):
            raise ValueError("Length of fits_keywords list does not equal number of entries in fits_keywords dictionary.")

        if len(self.names) != len(self.fits_comments):
            raise ValueError("Length of fits_comments list does not equal number of entries in fits_comments dictionary.")

        if len(self.names) != len(self.db_columns):
            raise ValueError("Length of db_columns list does not equal number of entries in db_columns dictionary.")

        keys_list = self.data_types.keys()
        for key in keys_list:
            dt = self.data_types[key]
            if dt not in ['string','int','float']:
                err_str = "Error in data type: " + dt
                raise ValueError(err_str)


    def list_qc_metrics(self):

        print("name | data_type | spectrum_type | keyword | comment | db_column | description |")

        qc_names = self.names

        for qc_name in qc_names:

            data_type = self.data_types[qc_name]
            spectrum_type = self.spectrum_types[qc_name]
            keyword = self.fits_keywords[qc_name]
            comment = self.fits_comments[qc_name]
            db_column = self.db_columns[qc_name]
            description = self.descriptions[qc_name]

            print(qc_name," | ",data_type," | ",spectrum_type," | ",keyword," | ",comment," | ",db_column," | ",description)


#####################################################################
#
# Superclass QC is normally not to be called directly (although it is not an abstract class, per se).
#

class QC:

    """
    Description:
        This superclass defines QC functions in general and has common methods across
        subclasses QCL0, QC2D, QCL1, and QCL2.  It also includes QC checks that apply 
        to all data levels.

    Class Attributes:
        kpf_object: Returned from function KPF0.from_fits(fits_filename,data_type),
            which is wrapped by function read_fits in this module.
        qcdefinitions (QCDefinitions object): Returned from constructor of QCDefinitions class.

    """

    def __init__(self,kpf_object):
        self.kpf_object = kpf_object
        self.qcdefinitions = QCDefinitions()

    def add_qc_keyword_to_header(self, qc_name, value, debug=False):

        if str(type(value)) == "<class 'bool'>":
            if value == True:
            	value = 1
            else:
            	value = 0
        
        keyword = self.qcdefinitions.fits_keywords[qc_name]
        comment = self.qcdefinitions.fits_comments[qc_name]

        self.kpf_object.header['PRIMARY'][keyword] = (value,comment)
        if debug:
            print('---->add_qc_keyword_to_header: qc_name, keyword, value, comment = {}, {}, {}, {}'.format(qc_name,keyword,value,comment))


    def not_junk_check(self, junk_ObsIDs_csv='/data/reference/Junk_Observations_for_KPF.csv', debug=False):
        """
        This Quality Control method can be used in any of the data levels (L0/2D/L1/L2) 
        so it is included in the superclass. 
        It checks if the obsID of the input is in the list of junked files.
    
        Args:
             kpfobs - a KPF L0/2D/L1/L2 object
             junk_ObsIDs_csv - a CSV with ObsIDs in the first column
                               and a column header of 'observation_id'.
                               That is, the first few lines of the file will look like this:
                                   observation_id
                                   KP.20230621.27498.77
                                   KP.20230621.27611.73
                                   KP.20220516.57354.11
    
             debug - an optional flag.  If True, verbose output will be printed.
    
         Returns:
             QC_pass - a boolean signifying that the input(s) are not junk (i.e., = False if junk)
        """
        
        QC_pass = True  # Assume not junk unless explicitly listed in junk_ObsIDs_csv
        
        try:
            filename = self.kpf_object.header['PRIMARY']['OFNAME'] # 'KP.20231129.11266.37.fits' / Filename of output file
        except:
            filename = 'this file'
        obsID = filename[:20]
    
        # read list of junk files
        if os.path.exists(junk_ObsIDs_csv):
            df_junk = pd.read_csv(junk_ObsIDs_csv)
            if debug:
                print(f'Read the junk file {junk_ObsIDs_csv}.')
        else:
            print(f"The file {junk_ObsIDs_csv} does not exist.")
            return QC_pass
        
        QC_pass = not (df_junk['observation_id'].isin([obsID])).any()
        if debug:
            print(f'{filename} is a Junk file: ' + str(not QC_pass[i]))
    
    
        return QC_pass

#####################################################################

class QCL0(QC):

    """
    Description:
        This class inherits the QC superclass and defines QC functions for L0 files.
        Since the policy is to not modify an L0 FITS file in the archive location
        /data/kpf/L0/yyyymmdd, the class operates on the FITS object that will
        elevate to a higher data level. The QC info is inherited via the FITS header
        and will be prograted downstream in the data-reduction pipeline, and will
        eventually be written to an output FITS file.

    Class Attributes:
        data_type (string): Data type in terms of project (e.g., KPF).
        kpf_object (astropy.io object): Returned from function KPF0.from_fits(fits_filename,data_type),
            which is wrapped by function read_fits in this module.
        qcdefinitions (QCDefinitions object): Returned from constructor of QCDefinitions class.

    Example python code to illustrate usage of this module in calling program:

        import modules.quality_control.src.quality_control as qc

        qc.what_am_i()

        in_file = '/code/KPF-Pipeline/KP.20230828.40579.55.fits'
        out_file = '/code/KPF-Pipeline/junk.fits'


        kpf_object = from_fits('KPF',in_file)
        qcl0 = qc.QCL0(kpf_object)
        name = 'jarque_bera_test_red_amp1'
        value = 3.14159256
        qcl0.add_qc_keyword_to_header(name,value)
        to_fits(qcl0.kpf_object,out_file)
    """

    # Call superclass.
    def __init__(self,kpf_object):
        super().__init__(kpf_object)


    def L0_data_products_check(self, debug=False):
        """
        This Quality Control function checks if the expected data_products 
        in an L0 file are present and if their data extensions are populated 
        with arrays of non-zero size.
        
        Args:
             L0 - an L0 object
             debug - an optional flag.  If True, missing data products are noted.
    
         Returns:
             QC_pass - a boolean signifying that the QC passed (True) for failed (False)
        """
        
        L0 = self.kpf_object
        
        # Determine which extensions should be in the L0 file.
        # First add the triggrered cameras (Green, Red, CaHK, ExpMeter) to list of data products
        trigtarg = L0.header['PRIMARY']['TRIGTARG']
        if len(trigtarg) > 0:
            data_products = trigtarg.split(',')
        # add Guider
        if hasattr(L0, 'GUIDER_AVG'):
            data_products.append('Guider')
        if hasattr(L0, 'guider_avg'):  # some early files had lower case
            data_products.append('Guider')
        # add Telemetry
        if hasattr(L0, 'TELEMETRY'):
            data_products.append('Telemetry')
        # add Pyrheliometer
        if hasattr(L0, 'SOCAL PYRHELIOMETER'):
            data_products.append('Pyrheliometer')
        if debug:
            print('Data products that are supposed to be in this L0 file: ' + str(data_products))
     
        # Use helper funtion to get data products and check their characteristics.
        QC_pass = True
        data_products_present = get_data_products_L0(L0)
        if debug:
            print('Data products in L0 file: ' + str(data_products_present))
    
        # Check for specific data products
        possible_data_products = ['Green', 'Red', 'CaHK', 'ExpMeter', 'Guider', 'Telemetry', 'Pyrheliometer']
        for dp in possible_data_products:
            if dp in data_products:
                if not dp in data_products_present:
                    QC_pass = False
                    if debug:
                        print(dp + ' not present in L0 file. QC(L0_data_products_check) failed.')
        
        return QC_pass


    def L0_header_keywords_present_check(self, essential_keywords=['auto'], debug=False):
        """
        This Quality Control function checks if a specified set of FITS header keywords are present.
        
        Args:
             L0 - an L0 object
             essential_keywords - an optional list of keywords to check.  If set to ['auto'], 
             then a default list of keywords will be checked. 
             debug - an optional flag.  If True, missing data products are noted.
    
         Returns:
             QC_pass - a boolean signifying that the QC passed (True) for failed (False)
        """
        
        L0 = self.kpf_object

        if essential_keywords == ['auto']:
             essential_keywords = [
                 'DATE-BEG',  # Start of exposure from kpfexpose
                 'DATE-MID',  # Halfway point of the exposure (unweighted)
                 'DATE-END',  # End of exposure
                 'EXPTIME',   # Requested exposure time
                 'ELAPSED',   # Actual exposure time
                 'PROGNAME',  # Program name from kpfexpose
                 'OBJECT',    # Object name
                 'TARGRA',    # Right ascension [hr] from DCS
                 'TARGDEC',   # Declination [deg] from DCS
                 'TARGEPOC',  # Target epoch from DCS
                 'TARGEQUI',  # Target equinox from DCS
                 'TARGPLAX',  # Target parallax [arcsec] from DCS
                 'TARGPMDC',  # Target proper motion [arcsec/yr] in declination from DCS
                 'TARGPMRA',  # Target proper motion [s/yr] in right ascension from DCS
                 'TARGRADV',  # Target radial velocity [km/s]
                 'AIRMASS',   # Airmass from DCS
                 'PARANTEL',  # Parallactic angle of the telescope from DCS
                 'HA',        # Hour angle
                 'EL',        # Elevation [deg]
                 'AZ',        # Azimuth [deg]
                 'LST',       # Local sidereal time
                 'GAIAID',    # GAIA Target name
                 '2MASSID',   # 2MASS Target name
                 'GAIAMAG',   # GAIA G band magnitude
                 '2MASSMAG',  # 2MASS J band magnitude
                 'TARGTEFF',  # Target effective temperature (K)
                 'OCTAGON',   # Selected octagon calibration source (not necessarily powered on)
                 'TRIGTARG',  # Cameras that were sent triggers
                 'IMTYPE',    # Image Type
                 'CAL-OBJ',   # Calibration fiber source
                 'SKY-OBJ',   # Sky fiber source
                 'SCI-OBJ',   # Science fiber source
                 'AGITSTA',   # Agitator status
             ] 
    
        QC_pass = True
        for keyword in essential_keywords:
            if keyword not in L0.header['PRIMARY']:
                QC_pass = False
                if debug:
                    print('The keyword ' + keyword + ' is missing from the primary header.')
        
        return QC_pass


    def L0_datetime_checks(self, debug=False):
        """
        This QC module performs the following checks on datetimes in the L0 primary header
        and in the Exposure Meter table (if present).  The timing checks have precision 
        thresholds to only catch significant timing errors and not trigger on small 
        differences related to machine precision or dead time in the Exposure Meter detector.
        This method returns True only if all checks pass.
        
            Time ordering: 
                DATE-BEG < DATE-MID < DATE-END
            Duration consistency: 
                DATE-END - DATE-BEG = ELAPSED
            Consistency between Green/Red and overall timing:
                DATE-BEG = GRDATE-B
                DATE-BEG = RDDATE-B
                DATE-END = GRDATE-E
                DATE-END = RDDATE-E
            Consistency between Exposure Meter times (Date-Beg, etc.) and overall timing:
                Date-Beg = DATE-BEG
                Date-End = DATE-END
        """
    
        L0 = self.kpf_object
        date_format = "%Y-%m-%dT%H:%M:%S.%f"
        QC_pass = True
    
        time_precision_threshold     = 0.1 # sec - threshold for DATE-BEG, etc.
        time_precision_threshold_exp = 1.0 # sec - threshold for times involving the exposure meter -- account for EM dead time and only catch bad errors
        
        # First check that the appropriate keywords are present
        essential_keywords = ['DATE-BEG', 'DATE-MID', 'DATE-END', 'ELAPSED']
        for keyword in essential_keywords:
            if keyword not in L0.header['PRIMARY']:
                if debug:
                    print(f'Missing keyword: {keyword}')
                QC_pass = False
        if not QC_pass:
            return QC_pass
        
        # Check that dates are ordered correctly
        date_beg = datetime.strptime(L0.header['PRIMARY']['DATE-BEG'], date_format)
        date_mid = datetime.strptime(L0.header['PRIMARY']['DATE-MID'], date_format)
        date_end = datetime.strptime(L0.header['PRIMARY']['DATE-END'], date_format)
        elapsed  = float(L0.header['PRIMARY']['ELAPSED'])
        if (date_end < date_mid) or (date_mid < date_beg):
            QC_pass = False
        
        # Check that DATE-BEG + ELAPSE = DATE-END
        if abs((date_end - date_beg).total_seconds() - elapsed) > time_precision_threshold:
            if debug:
                print(f'(DATE-END - DATE-BEG) - ELASPED = {abs((date_end - date_beg).total_seconds() - elapsed)} sec > {time_precision_threshold} sec')
            QC_pass = False
            
        # Check that GRDATE-B/RDDATE-B are consistent with DATE-BEG, etc.
        data_products = get_data_products_L0(L0)
        if 'Green' in data_products:
            if 'GRDATE-B' not in L0.header['PRIMARY']:
                if debug:
                    print(f'Missing keyword: GRDATE-B')
                QC_pass = False
                return QC_pass
            else:
                grdate_b = datetime.strptime(L0.header['PRIMARY']['GRDATE-B'], date_format)
                if abs((date_beg - grdate_b).total_seconds()) > time_precision_threshold:
                    if debug:
                        print(f'abs(DATE-BEG - GRDATE-B) = {abs((date_beg - grdate_b).total_seconds())} sec > {time_precision_threshold} sec')
                    QC_pass = False
            if 'GRDATE-E' not in L0.header['PRIMARY']:
                if debug:
                    print(f'Missing keyword: GRDATE-E')
                QC_pass = False
                return QC_pass
            else:
                grdate_e = datetime.strptime(L0.header['PRIMARY']['GRDATE-E'], date_format)
                if abs((date_end - grdate_e).total_seconds()) > time_precision_threshold:
                    if debug:
                        print(f'abs(DATE-END - GRDATE-E) = {abs((date_end - grdate_e).total_seconds())} sec > {time_precision_threshold} sec')
                    QC_pass = False
        if 'Red' in data_products:
            if 'RDDATE-B' not in L0.header['PRIMARY']:
                if debug:
                    print(f'Missing keyword: RDDATE-B')
                QC_pass = False
                return QC_pass
            else:
                rddate_b = datetime.strptime(L0.header['PRIMARY']['RDDATE-B'], date_format)
                if abs((date_beg - rddate_b).total_seconds()) > time_precision_threshold:
                    if debug:
                        print(f'abs(DATE-BEG - RDDATE-B) = {abs((date_beg - rddate_b).total_seconds())} sec > {time_precision_threshold} sec')
                    QC_pass = False
            if 'RDDATE-E' not in L0.header['PRIMARY']:
                if debug:
                    print(f'Missing keyword: RDDATE-E')
                QC_pass = False
                return QC_pass
            else:
                rddate_e = datetime.strptime(L0.header['PRIMARY']['RDDATE-E'], date_format)
                if abs((date_end - rddate_e).total_seconds()) > time_precision_threshold:
                    if debug:
                        print(f'abs(DATE-END - RDDATE-E) = {abs((date_end - rddate_e).total_seconds())} sec > {time_precision_threshold} sec')
                    QC_pass = False
        if ('Green' in data_products) and ('Red' in data_products) and QC_pass:
            if abs((grdate_b - rddate_b).total_seconds()) > time_precision_threshold: 
                if debug:
                    print(f'abs(GRDATE-B - RDDATE-B) = {abs((grdate_b - rddate_b).total_seconds())} sec > {time_precision_threshold} sec')
                QC_pass = False
            if abs((grdate_e - rddate_e).total_seconds()) > time_precision_threshold: 
                if debug:
                    print(f'abs(GRDATE-E - RDDATE-E) = {abs((grdate_e - rddate_e).total_seconds())} sec > {time_precision_threshold} sec')
                QC_pass = False
     
        if 'ExpMeter' in data_products:
            if 'Date-Beg-Corr' in L0['EXPMETER_SCI'].columns:
                exp_date_beg = datetime.strptime(L0['EXPMETER_SCI'].iloc[0]['Date-Beg-Corr'], date_format)
                exp_date_end = datetime.strptime(L0['EXPMETER_SCI'].iloc[-1]['Date-End-Corr'], date_format)
            else:
                exp_date_beg = datetime.strptime(L0['EXPMETER_SCI'].iloc[0]['Date-Beg'], date_format)
                exp_date_end = datetime.strptime(L0['EXPMETER_SCI'].iloc[-1]['Date-End'], date_format)
            if 'Green' in data_products:
                if abs((exp_date_beg - grdate_b).total_seconds()) > time_precision_threshold_exp:
                    if debug:
                        print(f"abs(L0['EXPMETER_SCI'].iloc[0]['Date-Beg-Corr'] - GRDATE-B) = {abs((exp_date_beg - grdate_b).total_seconds())} sec > {time_precision_threshold_exp} sec")
                    QC_pass = False
                if abs((exp_date_end - grdate_e).total_seconds()) > time_precision_threshold_exp:
                    if debug:
                        print(f"abs(L0['EXPMETER_SCI'].iloc[-1]['Date-End-Corr'] - GRDATE-E) = {abs((exp_date_end - grdate_e).total_seconds())} sec > {time_precision_threshold_exp} sec")
                    QC_pass = False
            if 'Red' in data_products:
                if abs((exp_date_beg - rddate_b).total_seconds()) > time_precision_threshold_exp:
                    if debug:
                        print(f"abs(L0['EXPMETER_SCI'].iloc[0]['Date-Beg-Corr'] - RDDATE-B) = {abs((exp_date_beg - rddate_b).total_seconds())} sec > {time_precision_threshold_exp} sec")
                    QC_pass = False
                if abs((exp_date_end - rddate_e).total_seconds()) > time_precision_threshold_exp:
                    if debug:
                        print(f"abs(L0['EXPMETER_SCI'].iloc[-1]['Date-End-Corr'] - RDDATE-E) = {abs((exp_date_end - rddate_e).total_seconds())} sec > {time_precision_threshold_exp} sec")
                    QC_pass = False
        
        return QC_pass    


    def exposure_meter_not_saturated_check(self, debug=False):
        """
        This Quality Control function checks if 2 or more reduced pixels in an exposure
        meter spectrum is within 90% of saturated.  The check is applied to the EM-SCI 
        and EM-SKY fibers and returns False if saturation is detected in either.  
        Note that this check only works for L0 files with the EXPMETER_SCI and 
        EXPMETER_SKY extensions present.
        
        Args:
             L0 - an L0 object
             fiber ('SCI' [default value] or 'SKY) - the EM fiber output to be tested
             debug - an optional flag.  If True, missing data products are noted.
    
         Returns:
             QC_pass - a boolean signifying that the QC passed (True) for failed (False)
        """

        saturation_level = 1.93e6 # saturation level in reduced EM spectra (in data frame)
        saturation_fraction = 0.9 
        
        # Read and condition the table of Exposure Meter Data
        L0 = self.kpf_object
        if hasattr(L0, 'EXPMETER_SCI') and hasattr(L0, 'EXPMETER_SKY'):
            if (L0['EXPMETER_SCI'].size > 1) and (L0['EXPMETER_SKY'].size > 1):
                pass
            else:
                return False
        else:
            return True # pass test if no exposure meter data present
        EM_sat_SCI = L0['EXPMETER_SCI'].copy()
        EM_sat_SKY = L0['EXPMETER_SKY'].copy()
        columns_to_drop_SCI = [col for col in EM_sat_SCI.columns if col.startswith('Date')]
        columns_to_drop_SKY = [col for col in EM_sat_SKY.columns if col.startswith('Date')]
        EM_sat_SCI.drop(columns_to_drop_SCI, axis=1, inplace=True)
        EM_sat_SKY.drop(columns_to_drop_SKY, axis=1, inplace=True)
        if len(EM_sat_SCI) >= 3:  # drop first and last rows if nrows >= 3
            EM_sat_SCI = EM_sat_SCI.iloc[1:-1]
            EM_sat_SKY = EM_sat_SKY.iloc[1:-1]
        
        # Determine the saturation fraction
        for col in EM_sat_SCI.columns:
            try: # only apply to columns with wavelengths as headers
                float_col_title = float(col)
                EM_sat_SCI[col] = EM_sat_SCI[col] / saturation_level 
            except ValueError:
                pass 
        for col in EM_sat_SKY.columns:
            try: 
                float_col_title = float(col)
                EM_sat_SKY[col] = EM_sat_SKY[col] / saturation_level 
            except ValueError:
                pass 

        saturated_elements_SCI = (EM_sat_SCI > saturation_fraction).sum().sum()
        saturated_elements_SKY = (EM_sat_SKY > saturation_fraction).sum().sum()
        total_elements = EM_sat_SCI.shape[0] * EM_sat_SCI.shape[1]
        saturated_fraction_threshold = 1.5 / EM_sat_SCI.shape[1]
        
        if saturated_elements_SCI / total_elements > saturated_fraction_threshold:
            QC_pass = False
        elif saturated_elements_SKY / total_elements > saturated_fraction_threshold:
            QC_pass = False
        else: 
        	QC_pass = True
            
        return QC_pass


    def exposure_meter_flux_not_negative_check(self, debug=False):
        """
        This Quality Control function checks if 20 or more consecutive elements of the 
        exposure meter spectra are negative.  Negative flux usually indicates 
        over-subtraction of bias from the raw EM images.  The check is applied to the 
        EM-SCI and EM-SKY fibers and returns False if negative flux is detected in 
        either.  Note that this check only works for L0 files with the EXPMETER_SCI and 
        EXPMETER_SKY extensions present.
        
        Args:
             L0 - an L0 object
             fiber ('SCI' [default value] or 'SKY) - the EM fiber output to be tested
             debug - an optional flag.  If True, missing data products are noted.
    
         Returns:
             QC_pass - a boolean signifying that the QC passed (True) for failed (False)
        """

        N_in_a_row = 20 # number of negative flux elements in a row that triggers QC failure
        
        # Read and condition the table of Exposure Meter Data
        L0 = self.kpf_object
        if hasattr(L0, 'EXPMETER_SCI') and hasattr(L0, 'EXPMETER_SKY'):
            if (L0['EXPMETER_SCI'].size > 1) and (L0['EXPMETER_SKY'].size > 1):
                pass
            else:
                return False
        else:
            return True # pass test if no exposure meter data present
        EM_SCI = L0['EXPMETER_SCI'].copy()
        EM_SKY = L0['EXPMETER_SKY'].copy()
        columns_to_drop_SCI = [col for col in EM_SCI.columns if col.startswith('Date')]
        columns_to_drop_SKY = [col for col in EM_SKY.columns if col.startswith('Date')]
        EM_SCI.drop(columns_to_drop_SCI, axis=1, inplace=True)
        EM_SKY.drop(columns_to_drop_SKY, axis=1, inplace=True)
        counts_SCI = EM_SCI.sum(axis=0).values
        counts_SKY = EM_SKY.sum(axis=0).values
        
        # Determine if the spectra have significant negative flux
        negative_mask_SCI = counts_SCI < 0 # spectral elements with negative flux
        negative_mask_SKY = counts_SKY < 0
        window = np.ones(N_in_a_row, dtype=int) # window to convolve with spectra
        conv_result_SCI = convolve1d(negative_mask_SCI.astype(int), window, mode='constant', cval=0)
        conv_result_SKY = convolve1d(negative_mask_SKY.astype(int), window, mode='constant', cval=0)
        has_consec_negs_SCI = np.any(conv_result_SCI == N_in_a_row)
        has_consec_negs_SKY = np.any(conv_result_SKY == N_in_a_row)

        if has_consec_negs_SCI or has_consec_negs_SKY:
            QC_pass = False
        else: 
        	QC_pass = True
            
        return QC_pass


#####################################################################

class QC2D(QC):

    """
    Description:
        This class inherits QC superclass and defines QC functions for 2D files.

    Class Attributes:
        kpf_object (astropy.io object): Returned from function KPF0.from_fits(fits_filename,data_type),
            which is wrapped by function read_fits in this module.
        qcdefinitions (QCDefinitions object): Returned from constructor of QCDefinitions class.
    """

    # Call superclass.
    def __init__(self,kpf_object):
        super().__init__(kpf_object)

<<<<<<< HEAD
    def data_2D_red_green_check(self,debug=False):
        """
        This Quality Control function checks to see if the 2D data exists for both
        the red and green chips and checks that the sizes of the arrays are as expected.
    
        Args:
             debug - an optional flag.  If True, prints shapes of CCD arrays and other comments.
    
         Returns:
             QC_pass - a boolean signifying that all of the data exists as expected
        """
    
        D2 = self.kpf_object


        if debug:
            print(D2.info())
            type_D2 = type(D2)
            print("type_2D = ",type_D2)
            print("D2 = ",D2)

        QC_pass = True
    
        extensions = D2.extensions
    
        if 'GREEN_CCD' in extensions:
        
            if debug:
                print("GREEN_CCD exists")
                print("data_shape =", np.shape(D2["GREEN_CCD"]))
            
            if np.shape(D2["GREEN_CCD"]) != (4080, 4080):  
                QC_pass = False
            
        else:
            if debug:
                print("GREEN_CCD does not exist")
            QC_pass = False       
        
        if 'RED_CCD' in extensions:
        
            if debug:
                print("RED_CCD exists")
                print("data_shape =", np.shape(D2["RED_CCD"]))
            
            if np.shape(D2["RED_CCD"]) != (4080, 4080):  
                QC_pass = False
            
        else:
            if debug:
                print("RED_CCD does not exist")
            QC_pass = False    
        
        return QC_pass

    def data_2D_CaHK_check(self,debug=False):
        """
        This Quality Control function checks to see if the 2D data exists for the
        Ca H&K chip and checks that the size of the array is as expected.

        Args:
             debug - an optional flag.  If True, prints shape of CaHK CCD array.
    
        Returns:
             QC_pass - a boolean signifying that all of the data exists as expected
        """
    
        D2 = self.kpf_object

        if debug:
            print(D2.info())
            type_D2 = type(D2)
            print("type_2D = ",type_D2)
            print("D2 = ",D2)

        QC_pass = True
    
        extensions = D2.extensions
    
        if 'CA_HK' in extensions:
        
            if debug:
                print("CA_HK exists")
                print("data_shape =", np.shape(D2["CA_HK"]))
            
            if np.shape(D2["CA_HK"]) == (0,):  
                QC_pass = False
            
        else:
            if debug:
                print("CA_HK does not exist")
            QC_pass = False       
        
        return QC_pass

    def data_2D_bias_low_flux_check(self,debug=False):
        """
        This Quality Control function checks to see if the flux is low
        (mean flux < 10) for a bias exposure.

        Args:
             debug - an optional flag.  If True, prints mean flux in each CCD.

        Returns:
             QC_pass - a boolean signifying that all of the data exists as expected
        """
    
        D2 = self.kpf_object

        if debug:
            print(D2.info())
            type_D2 = type(D2)
            print("type_2D = ",type_D2)
            print("D2 = ",D2)

        if data_2D_green_red_check(D2) == True:
            QC_pass = True
            extensions = D2.extensions

            if D2.header["PRIMARY"]["IMTYPE"] == "Bias":
                mean_GREEN = D2["GREEN_CCD"].flatten().mean()
                mean_RED = D2["RED_CCD"].flatten().mean()

                if debug:
                    print("Mean GREEN_CCD flux =", np.round(mean_GREEN, 2))
                    print("Mean RED_CCD flux =", np.round(mean_RED, 2))
                    print("Max allowed mean flux =", 10)

                if (mean_GREEN > 10) | (mean_RED > 10):
                    if debug:
                        print("One of the CCDs has a high flux")
                    QC_pass = False

            else:
                if debug:
                    print("This is not a bias frame")
                QC_pass = False
            
        else:
            QC_pass = False
        
        return QC_pass

    def data_2D_dark_low_flux_check(self,debug=False):
        """
        This Quality Control function checks to see if the flux is low
        (mean flux < 10) for a dark exposure.

        Args:
             debug - an optional flag.  If True, prints mean flux in each CCD.

        Returns:
             QC_pass - a boolean signifying that all of the data exists as expected
        """
    
       D2 = self.kpf_object

        if debug:
            print(D2.info())
            type_D2 = type(D2)
            print("type_2D = ",type_D2)
            print("D2 = ",D2)
    
        if data_2D_green_red_check(D2) == True:
            QC_pass = True
            extensions = D2.extensions

            if D2.header["PRIMARY"]["IMTYPE"] == "Dark":
                mean_GREEN = D2["GREEN_CCD"].flatten().mean()
                mean_RED = D2["RED_CCD"].flatten().mean()

                if debug:
                    print("Mean GREEN_CCD flux =", np.round(mean_GREEN, 2))
                    print("Mean RED_CCD flux =", np.round(mean_RED, 2))
                    print("Max allowed mean flux =", 10)

                if (mean_GREEN > 10) | (mean_RED > 10):
                    if debug:
                        print("One of the CCDs has a high flux")
                    QC_pass = False

            else:
                if debug:
                    print("This is not a dark frame")
                QC_pass = False
            
        else:
            QC_pass = False
        
        return QC_pass
=======
    def D2_lfc_flux_check(self, threshold=4000, debug=False):
        """
        This Quality Control function checks if the flux values in the green and red chips of the
        given 2D file are above a defined threshold at the 98th percentile.
        
        Args:
            debug
        
        Returns:
            QC_Test (bool): True if both green and red channels have 98th percentile values above the
                            threshold, False otherwise.
        """
        
        Two_D = self.kpf_object
        green_counts = Two_D['GREEN_CCD'].data
        red_counts = Two_D['RED_CCD'].data
        
        QC_Test = True
        if debug:
            print("******Green - 98th percentile counts: " + str(np.percentile(green_counts, 98)))
            print("******Red - 98th percentile counts: " + str(np.percentile(red_counts, 98)))
        if np.percentile(green_counts, 98) < threshold or np.percentile(red_counts, 98) < threshold:
            QC_Test = False
           
        return QC_Test

>>>>>>> f694a7f3

#####################################################################

class QCL1(QC):

    """
    Description:
        This class inherits QC superclass and defines QC functions for L1 files.

    Class Attributes:
        kpf_object (astropy.io object): Returned from function KPF0.from_fits(fits_filename,data_type),
            which is wrapped by function read_fits in this module.
        qcdefinitions (QCDefinitions object): Returned from constructor of QCDefinitions class.
    """

    # Call superclass.
    def __init__(self,kpf_object):
        super().__init__(kpf_object)


    def monotonic_wavelength_solution_check(self,debug=False):
        """
        This Quality Control function checks to see if a wavelength solution is
        monotonic, specifically if wavelength decreases (or stays constant) with
        increasing array index.

        Args:
             debug - an optional flag.  If True, nonmonotonic orders/orderlets will be noted with
                     print statements and plots.

         Returns:
             QC_pass - a boolean signifying that every order/orderlet is monotonic (or not)
             bad_orders - an array of strings listing the nonmonotonic orders and orderlets
        """

        L1 = self.kpf_object

        if debug:
            print(L1.info())
            type_L1 = type(L1)
            print("type_L1 = ",type_L1)
            print("L1 = ",L1)

        QC_pass = True
        bad_orders = []

        import numpy as np
        if debug:
            import matplotlib.pyplot as plt

        # Define wavelength extensions in L1
        extensions = [p + s for p in ["GREEN_", "RED_"]
                            for s in ["SCI_WAVE1", "SCI_WAVE2", "SCI_WAVE3", "SKY_WAVE", "CAL_WAVE"]]

        # Iterate over extensions (orderlets) and orders to check for monotonicity in each combination.
        for ext in extensions:

            if debug:
                print("ext = ",ext)
            
            extname = ext
            # try:
            #     naxis1 = L1.header[ext]["NAXIS1"]
            #     naxis2 = L1.header[ext]["NAXIS2"]
            # except KeyError:
            #     import pdb; pdb.set_trace()

            # if debug:
            #     print("naxis1,naxis2,extname = ",naxis1,naxis2,extname)

            if ext == extname:  # Check if extension exists (e.g., if RED isn't processed)

                if debug:
                    data_shape = np.shape(L1[ext])
                    print("data_shape = ", data_shape)

                norders = L1[ext].shape[0]
                for o in range(norders):

                    if debug:
                         print("order = ",o)

                    np_obj_ffi = np.array(L1[ext])

                    if debug:
                        print("wls_shape = ", np.shape(np_obj_ffi))

                    WLS = np_obj_ffi[o,:] # wavelength solution of the current order/orderlet

                    isMonotonic = np.all(WLS[:-1] >= WLS[1:]) # this expression determines monotonicity for the orderlet/order
                    if not isMonotonic:
                        QC_pass = False                             # the QC test fails if one order/orderlet is not monotonic
                        bad_orders.append(ext + '(' + str(o)+')') # append the bad order/orderlet to the list
                        if debug:
                            print('L1[' + ext + ']['+ str(o) +']: monotonic = ' + str(isMonotonic))
                            plt.plot(WLS)
                            plt.title('L1[' + ext + '] (order = '+ str(o) +') -- not monotonic')
                            plt.show()
        if debug:
            try:  # using a try/except statement because sometimes OFNAME isn't defined
                print("File: " + L1['PRIMARY'].header['OFNAME'])
            except:
                pass

        return QC_pass #, bad_orders

    def data_L1_red_green_check(self,debug=False):
        """
        This Quality Control function checks to see if the red and green data
        are present in an L1 file, and that all array sizes are as expected.

        Args:
             debug - an optional flag.  If True prints shapes of arrays.

        Returns:
             QC_pass - a boolean signifying that all of the data exists as expected
        """
    
        L1 = self.kpf_object

        if debug:
            print(L1.info())
            type_L1 = type(L1)
            print("type_L1 = ",type_L1)
            print("L1 = ",L1)

        QC_pass = True
    
        extensions = L1.extensions
    
        GREEN_extensions = [
         'GREEN_SCI_FLUX1',  
         'GREEN_SCI_FLUX2',  
         'GREEN_SCI_FLUX3',  
         'GREEN_SKY_FLUX',   
         'GREEN_CAL_FLUX',   
         'GREEN_SCI_VAR1',  
         'GREEN_SCI_VAR2',  
         'GREEN_SCI_VAR3',  
         'GREEN_SKY_VAR',   
         'GREEN_CAL_VAR',   
         'GREEN_SCI_WAVE1',  
         'GREEN_SCI_WAVE2',  
         'GREEN_SCI_WAVE3',  
         'GREEN_SKY_WAVE',   
         'GREEN_CAL_WAVE' 
        ] 

        RED_extensions = [
         'RED_SCI_FLUX1',  
         'RED_SCI_FLUX2',  
         'RED_SCI_FLUX3',  
         'RED_SKY_FLUX',   
         'RED_CAL_FLUX',   
         'RED_SCI_VAR1',  
         'RED_SCI_VAR2',  
         'RED_SCI_VAR3',  
         'RED_SKY_VAR',   
         'RED_CAL_VAR',   
         'RED_SCI_WAVE1',  
         'RED_SCI_WAVE2',  
         'RED_SCI_WAVE3',  
         'RED_SKY_WAVE',   
         'RED_CAL_WAVE'  
        ] 
    
        QC_pass = True
    
        for ext in GREEN_extensions:
            if ext not in extensions:
                QC_pass = False
                if debug:
                    print('The extension ' + ext + ' is missing from the file.')
            else:
                if np.shape(L1[ext]) != (35, 4080):
                    QC_pass = False
                    if debug:
                        print('Shape of ' + ext + ' array is incorrect.')
                        print("data_shape =", np.shape(L1[ext]))
                    
        for ext in RED_extensions:
            if ext not in extensions:
                QC_pass = False
                if debug:
                    print('The extension ' + ext + ' is missing from the file.')
            else:
                if np.shape(L1[ext]) != (32, 4080):
                    QC_pass = False
                    if debug:
                        print('Shape of ' + ext + ' array is incorrect.')   
                        print("data_shape =", np.shape(L1[ext]))
        
        return QC_pass

    def data_L1_CaHK_check(self,debug=False):
        """
        This Quality Control function checks to see if the green and red data
        are present in an L1 file, and that all array sizes are as expected.

        Args:
             debug - an optional flag.  If True, prints shapes of arrays.

        Returns:
             QC_pass - a boolean signifying that all of the data exists as expected
        """
    
        L1 = self.kpf_object

        if debug:
            print(L1.info())
            type_L1 = type(L1)
            print("type_L1 = ",type_L1)
            print("L1 = ",L1)

        QC_pass = True
    
        extensions = L1.extensions
    
        CaHK_extensions = [
         'CA_HK_SCI',  
         'CA_HK_SKY',  
         'CA_HK_SCI_WAVE',  
         'CA_HK_SKY_WAVE'  
        ] 
    
        QC_pass = True
    
        for ext in CaHK_extensions:
            if ext not in extensions:
                QC_pass = False
                if debug:
                    print('The extension ' + ext + ' is missing from the file.')
            else:
                if np.shape(L1[ext]) == (0,):
                    QC_pass = False
                    if debug:
                        print('Shape of ' + ext + ' array is zero.')
                        print("data_shape =", np.shape(L1[ext]))
        
        return QC_pass


#####################################################################

class QCL2(QC):

    """
    Description:
        This class inherits QC superclass and defines QC functions for L2 files.

    Class Attributes:
        kpf_object (astropy.io object): Returned from function KPF0.from_fits(fits_filename,data_type),
            which is wrapped by function read_fits in this module.
        qcdefinitions (QCDefinitions object): Returned from constructor of QCDefinitions class.

    """

    # Call superclass.
    def __init__(self,kpf_object):
        super().__init__(kpf_object)

<<<<<<< HEAD
    def data_L2_check(self,debug=False):
        """
        This Quality Control function checks to see if all of the 
        expected data (telemetry, CCFs, and RVs) are present.

        Args:
             debug - an optional flag.  If True, prints shapes of arrays.

        Returns:
             QC_pass - a boolean signifying that all of the data exists as expected
        """
    
        L2 = self.kpf_object

        if debug:
            print(L2.info())
            type_L2 = type(L2)
            print("type_L2 = ",type_L2)
            print("L2 = ",L2)
    
        extensions = L2.extensions
    
        required_extensions = [
            "TELEMETRY",
            "GREEN_CCF",
            "RED_CCF",
            "GREEN_CCF_RW",
            "RED_CCF_RW",
            "RV"
        ]
    
        QC_pass = True
    
        if "TELEMETRY" not in extensions:
            QC_pass = False
            if debug:
                print('The extension TELEMETRY is missing from the file.')
        else:
            if np.shape(L2["TELEMETRY"]) == (0,):
                QC_pass = False
                if debug:
                    print('Shape of TELEMETRY array is zero.')
                    print("data_shape =", np.shape(L2["TELEMETRY"]))
                
        if "GREEN_CCF" not in extensions:
            QC_pass = False
            if debug:
                print('The extension GREEN_CCF is missing from the file.')
        else:
            if np.shape(L2["GREEN_CCF"]) != (5, 35, 804):
                QC_pass = False
                if debug:
                    print('Shape of GREEN_CCF array is incorrect.')
                    print("data_shape =", np.shape(L2["GREEN_CCF"]))
                
        if "GREEN_CCF_RW" not in extensions:
            QC_pass = False
            if debug:
                print('The extension GREEN_CCF_RW is missing from the file.')
        else:
            if np.shape(L2["GREEN_CCF_RW"]) != (5, 35, 804):
                QC_pass = False
                if debug:
                    print('Shape of GREEN_CCF_RW array is incorrect.')
                    print("data_shape =", np.shape(L2["GREEN_CCF_RW"]))
                
        if "RED_CCF" not in extensions:
            QC_pass = False
            if debug:
                print('The extension RED_CCF is missing from the file.')
        else:
            if np.shape(L2["RED_CCF"]) != (5, 32, 804):
                QC_pass = False
                if debug:
                    print('Shape of RED_CCF_RW array is incorrect.')
                    print("data_shape =", np.shape(L2["RED_CCF"]))
                
        if "RED_CCF_RW" not in extensions:
            QC_pass = False
            if debug:
                print('The extension RED_CCF_RW is missing from the file.')
        else:
            if np.shape(L2["RED_CCF_RW"]) != (5, 32, 804):
                QC_pass = False
                if debug:
                    print('Shape of RED_CCF_RW array is incorrect.')
                    print("data_shape =", np.shape(L2["RED_CCF_RW"]))
                
        if "RV" not in extensions:
            QC_pass = False
            if debug:
                print('The extension RV is missing from the file.')
        else:
            if np.shape(L2["RV"]) == (0,):
                QC_pass = False
                if debug:
                    print('Shape of RV array is zero.')
                    print("data_shape =", np.shape(L2["RV"]))
        
        return QC_pass
=======

    def L2_datetime_checks(self, debug=False):
        """
        This QC module performs the following checks on datetimes in the header 
        to the RV extension in an L2 object. The timing checks have precision 
        thresholds to only catch significant timing errors and not trigger on 
        small differences related to machine precision or dead time in the 
        Exposure Meter detector.  This method returns True only if all checks 
        pass.
        
            Time ordering: 
                DATE-BEG < DATE-MID < DATE-END
            Duration consistency: 
                DATE-END - DATE-BEG = ELAPSED
            Consistency between Green/Red and overall timing:
                DATE-BEG = GRDATE-B
                DATE-BEG = RDDATE-B
                DATE-END = GRDATE-E
                DATE-END = RDDATE-E
        
        To-do: 
          * Add checks for the times in the RV table.  These are currently in BJD.
            We will also need to record the UT times.
        """
    
        L2 = self.kpf_object
        date_format = "%Y-%m-%dT%H:%M:%S.%f"
        QC_pass = True
    
        time_precision_threshold     = 0.1 # sec - threshold for DATE-BEG, etc.
        time_precision_threshold_exp = 1.0 # sec - threshold for times involving the exposure meter -- account for EM dead time and only catch bad errors
        
        # First check that the appropriate headers and keywords are present
        if not 'PRIMARY' in L2.header:
            QC_pass = False
            return QC_pass
        if not 'RV' in L2.header:
            QC_pass = False
            return QC_pass
        essential_keywords = ['DATE-BEG', 'DATE-MID', 'DATE-END', 'ELAPSED']
        for keyword in essential_keywords:
            if keyword not in L2.header['PRIMARY']:
                if debug:
                    print(f'Missing keyword: {keyword}')
                QC_pass = False
        if not QC_pass:
            return QC_pass
        
        # Check that dates are ordered correctly
        date_beg = datetime.strptime(L2.header['PRIMARY']['DATE-BEG'], date_format)
        date_mid = datetime.strptime(L2.header['PRIMARY']['DATE-MID'], date_format)
        date_end = datetime.strptime(L2.header['PRIMARY']['DATE-END'], date_format)
        elapsed  = float(L2.header['PRIMARY']['ELAPSED'])
        if (date_end < date_mid) or (date_mid < date_beg):
            QC_pass = False
        
        # Check that DATE-BEG + ELAPSE = DATE-END
        if abs((date_end - date_beg).total_seconds() - elapsed) > time_precision_threshold:
            if debug:
                print(f'(DATE-END - DATE-BEG) - ELASPED = {abs((date_end - date_beg).total_seconds() - elapsed)} sec > {time_precision_threshold} sec')
            QC_pass = False
            
        return QC_pass    
>>>>>>> f694a7f3
<|MERGE_RESOLUTION|>--- conflicted
+++ resolved
@@ -179,15 +179,14 @@
         self.fits_comments[name6] = 'QC: EM not saturated'
         self.db_columns[name6] = None
 
-<<<<<<< HEAD
-        name7 = 'data_2D_red_green_check'
-        self.names.append(name7)
-        self.kpf_data_levels[name7] = ['2D']
-        self.descriptions[name7] = 'Check to see if red and green CCD data is present with expected array sizes.'
-        self.data_types[name7] = 'int'
-        self.fits_keywords[name7] = 'DATAPR2D'
-        self.fits_comments[name7] = 'QC: 2D red and green data present check'
-        self.db_columns[name7] = None
+        name15 = 'data_2D_red_green_check'
+        self.names.append(name15)
+        self.kpf_data_levels[name15] = ['2D']
+        self.descriptions[name15] = 'Check to see if red and green CCD data is present with expected array sizes.'
+        self.data_types[name15] = 'int'
+        self.fits_keywords[name15] = 'DATAPR2D'
+        self.fits_comments[name15] = 'QC: 2D red and green data present check'
+        self.db_columns[name15] = None
 
 	name14 = 'data_2D_CaHK_check'
         self.names.append(name14)
@@ -243,7 +242,6 @@
         self.fits_comments[name13] = 'QC: L2 data present check'
         self.db_columns[name13] = None
 
-=======
         name7 = 'exposure_meter_flux_not_negative_check'
         self.names.append(name7)
         self.kpf_data_levels[name7] = ['L0']
@@ -264,7 +262,6 @@
         self.fits_comments[name8] = 'QC: LFC flux meets threshold of 4000 counts'
         self.db_columns[name8] = None
         
->>>>>>> f694a7f3
         # Integrity checks
         if len(self.names) != len(self.kpf_data_levels):
             raise ValueError("Length of kpf_data_levels list does not equal number of entries in descriptions dictionary.")
@@ -838,7 +835,6 @@
     def __init__(self,kpf_object):
         super().__init__(kpf_object)
 
-<<<<<<< HEAD
     def data_2D_red_green_check(self,debug=False):
         """
         This Quality Control function checks to see if the 2D data exists for both
@@ -1029,7 +1025,7 @@
             QC_pass = False
         
         return QC_pass
-=======
+
     def D2_lfc_flux_check(self, threshold=4000, debug=False):
         """
         This Quality Control function checks if the flux values in the green and red chips of the
@@ -1055,8 +1051,6 @@
             QC_Test = False
            
         return QC_Test
-
->>>>>>> f694a7f3
 
 #####################################################################
 
@@ -1318,7 +1312,6 @@
     def __init__(self,kpf_object):
         super().__init__(kpf_object)
 
-<<<<<<< HEAD
     def data_L2_check(self,debug=False):
         """
         This Quality Control function checks to see if all of the 
@@ -1419,7 +1412,6 @@
                     print("data_shape =", np.shape(L2["RV"]))
         
         return QC_pass
-=======
 
     def L2_datetime_checks(self, debug=False):
         """
@@ -1482,5 +1474,4 @@
                 print(f'(DATE-END - DATE-BEG) - ELASPED = {abs((date_end - date_beg).total_seconds() - elapsed)} sec > {time_precision_threshold} sec')
             QC_pass = False
             
-        return QC_pass    
->>>>>>> f694a7f3
+        return QC_pass    