from astropy import units as u, constants as cst
import matplotlib.pyplot as plt
import numpy as np
from numpy.polynomial.legendre import Legendre
import os
import pandas as pd
import scipy
from scipy import signal
from scipy.special import erf
from scipy.interpolate import InterpolatedUnivariateSpline
from scipy.optimize.minpack import curve_fit
from modules.Utils.config_parser import ConfigHandler

class WaveCalibration:
    """
    This module defines 'WaveCalibration' and methods to perform the 
    wavelength calibration.
    
    Wavelength calibration computation. Algorithm is called under _perform() 
    in wavelength_cal.py. Algorithm itself iterates over orders.
    """
    
    def __init__(self, cal_type, quicklook, config=None, logger=None):
        """Initializes WaveCalibration class.

        Args:
            save_wl_pixel_toggle: TODO
            quicklook: TODO
            config (configparser.ConfigParser, optional): Config context. 
                Defaults to None.
            logger (logging.Logger, optional): Instance of logging.Logger. 
                Defaults to None.        
                
        Attributes:        
            quicklook (bool): Whether or not to run quicklook pipeline. Defaults to False.

        """
        self.cal_type = cal_type
        self.quicklook = quicklook
        configpull = ConfigHandler(config,'PARAM')
        self.figsave_name = configpull.get_config_value('drift_figsave_name','instrument_drift')
        self.skip_orders = configpull.get_config_value('skip_orders',None)
        self.quicklook_steps = configpull.get_config_value('quicklook_steps',10)
        self.min_wave = configpull.get_config_value('min_wave_lfc',3800)
        self.max_wave = configpull.get_config_value('max_wave_lfc',9300)
        self.fit_order = configpull.get_config_value('fit_order',9)
        self.fit_type = configpull.get_config_value('fit_type', 'Legendre')
        self.max_order = configpull.get_config_value('max_order',100)
        self.n_sections = configpull.get_config_value('n_sections',1)
        self.skip_orders = configpull.get_config_value('skip_orders',None)
        self.save_diagnostics_dir = configpull.get_config_value('save_diagnostics','outputs/')
        self.linelist_path = configpull.get_config_value('linelist_path_etalon',None)
 
## wavecal fxns ## -run_wavelength_cal, -remove_orders, -fit_many_orders,
#-find_peaks_in_order, -find_peaks, -integrate_gaussian, -fit_gaussian, -clip_peaks,
#-line_match, -mode_match,-fit_polynomial,-calculate_rv_precision, -mask_array_neid
       
    
    def run_wavelength_cal(
<<<<<<< HEAD
        self, calflux, rough_wls=None, 
=======
        self, calflux,rough_wls=None, 
>>>>>>> a58c888e
        peak_wavelengths_ang=None, lfc_allowed_wls=None):
        """ Runs all wavelength calibration algorithm steps in order.

        Args:
            calflux (np.array): (N_orders x N_pixels) array of L1 flux data of a 
                calibration source
            rough_wls (np.array): (N_orders x N_pixels) array of wavelength 
                values describing a "rough" wavelength solution. Always None for
                lamps. For LFC, this is generally a lamp-derived solution.
                For Etalon, this is generally an LFC-derived solution. Default None.
            peak_wavelengths_ang (dict of dicts): dictionary of order number-dict
                pairs. Each order number corresponds to a dict containing 
                an array of expected line positions (pixel values) under the key 
                "line_positions" and an array of corresponding wavelengths in 
                Angstroms under the key "known_wavelengths_vac". This value must be
                set for lamps. Can be set or not set for LFC and Etalon. If set to None,
                then peak finding is not run. Defaults to None. Ex:

                    {51: {
                            "line_positions" : array([500.2, ... 8000.3]),
                            "known_wavelengths_vac" : array([3633.1, ... 3570.1])
                        }
                    }
        
            lfc_allowed_wls (np.array): array of all allowed wavelengths for the 
                LFC, computed using the order_flux equation. Should be None unless we
                are calibrating an LFC frame. Defaults to None.

        Examples:

            1: Calibrating an LFC frame using a rough ThAr solution,
               with no previous LFC frames to inform this one:

                rough_wls -> ThAr-derived wavelength solution
                lfc_allowed_wls -> wavelengths computed from comb eq

            2: Calibrating an LFC frame using a rough ThAr solution,
               given information about expected mode position:

                rough_wls -> ThAr-derived wavelength solution
                lfc_allowed_wls -> wavelengths computed from comb eq
                peak_wavelengths_ang -> LFC mode wavelengths and their
                    expected pixel locations

            3: Calibrating a lamp frame:

                peak_wavelengths_ang -> lamp line wavelengths in vacuum and their
                    expected rough pixel locations

            4: Calibrating an Etalon frame using an LFC-derived solution, with
               no previous Etalon frames to inform this one:

                rough_wls -> LFC-derived wavelength solution

            5: Calibrating an Etalon frame using an LFC-derived solution and
               at least one other Etalon frame to inform this one:

                rough_wls -> LFC-derived wavelength solution
                peak_wavelengths_ang -> Etalon peak wavelengths and their
                    expected pixel locations

        Returns:
            np.array: (N_orders x N_pixels) array of the computed wavelength
                for each pixel.
            TODO: second return     
        """

        # create directories for diagnostic plots
        if type(self.save_diagnostics_dir) == str:
            self.save_diagnostics_dir = self.save_diagnostics_dir+'{}_diagnostics'.format(self.cal_type)
            SAVEPLOTS = ('{}/%s' % self.save_diagnostics_dir).format(os.getcwd())
            if not os.path.isdir(SAVEPLOTS):
                os.makedirs(SAVEPLOTS)
        if self.save_diagnostics_dir == 'False':
            SAVEPLOTS = None

        if self.quicklook == False:
            order_list = self.remove_orders(step=1)
            n_orders = len(order_list)

            masked_calflux = self.mask_array_neid(calflux, n_orders)

            # perform wavelength calibration
            poly_soln, wls_and_pixels = self.fit_many_orders(
                masked_calflux, order_list, rough_wls=rough_wls, 
                comb_lines_angstrom=lfc_allowed_wls, 
                expected_peak_locs=peak_wavelengths_ang, 
                print_update=True, plt_path=SAVEPLOTS
            )
        if self.quicklook == True:
            #TODO
            order_list = self.remove_orders(step = self.quicklook_steps)
            n_orders = len(order_list)
            
            masked_calflux = self.mask_array_neid(calflux,n_orders)
            
            poly_soln, _, wls_and_pixels = self.fit_many_orders(
                masked_calflux, order_list, rough_wls=rough_wls, 
                comb_lines_angstrom=lfc_allowed_wls, 
                expected_peak_locs=peak_wavelengths_ang, 
                print_update=True, plt_path=SAVEPLOTS ###CHECK THIS TODO
            )

        return poly_soln, wls_and_pixels    
        
    def fit_many_orders(
        self, cal_flux, order_list, rough_wls=None, comb_lines_angstrom=None,
        expected_peak_locs=None, plt_path=None, print_update=False):
        """
        Iteratively performs wavelength calibration for all orders.

        Args:
            cal_flux (np.array): (n_orders x n_pixels) array of calibrator fluxes
                for which to derive a wavelength solution
            order_list (list of int): list order to compute wls for
            rough_wls (np.array): (N_orders x N_pixels) array of wavelength 
                values describing a "rough" wavelength solution. Always None for
                lamps. For LFC, this is generally a lamp-derived solution.
                For Etalon, this is generally an LFC-derived solution. Default None.
            comb_lines_angstrom (np.array): array of all allowed wavelengths for the 
                LFC, computed using the order_flux equation. Should be None unless we
                are calibrating an LFC frame. Default None.
            expected_peak_locs (dict): dictionary of order number-dict
                pairs. See description in run_wavelength_cal().
            plt_path (str): if set, all diagnostic plots will be saved in this
                directory. If None, no plots will be made.
            print_update (bool): whether subfunctions should print updates.

        Returns:
            tuple of:
                np.array of float: (N_orders x N_pixels) derived wavelength 
                    solution for each pixel
                dict: the peaks and wavelengths used for wavelength cal. Keys are ints
                    representing order numbers, values are 2-tuples of:
                        - lists of wavelengths corresponding to peaks
                        - the corresponding (fractional) pixels on which the peaks fall
        """    

        # 2D extracted spectra
        if plt_path is not None:
            plt.figure(figsize=(20,10))
            im = plt.imshow(cal_flux, aspect='auto')
            im.set_clim(0, 20000)
            plt.xlabel('pixel')
            plt.ylabel('order number')
            plt.savefig('{}/extracted_spectra.png'.format(plt_path), dpi=250)
            plt.close()

        order_precisions = []
        num_detected_peaks = []
        wavelengths_and_pixels = {}

        poly_soln_final_array = np.zeros(np.shape(cal_flux))

        for order_num in order_list:
            if print_update:
                print('\nRunning order # {}'.format(order_num))

            if plt_path is not None:
                order_plt_path = '{}/order{}'.format(plt_path, order_num)
                if not os.path.isdir(order_plt_path):
                    os.makedirs(order_plt_path)

                plt.figure(figsize=(20,10))
                plt.plot(cal_flux[order_num,:], color='k', alpha=0.5)
                plt.title('Order # {}'.format(order_num))
                plt.xlabel('pixel')
                plt.ylabel('flux')
                plt.savefig('{}/order_spectrum.png'.format(order_plt_path), dpi=250)
                plt.close()
            else:
                order_plt_path = None

            order_flux = cal_flux[order_num,:]
            rough_wls_order = rough_wls[order_num,:]
            n_pixels = len(order_flux)

            cal_type = 'ThAr'

            # find, clip, and compute precise wavelengths for peaks.
            # this code snippet will only execute for Etalon and LFC frames.
            if expected_peak_locs is None:

                fitted_peak_pixels, detected_peak_pixels, gauss_coeffs = self.find_peaks_in_order(
                    order_flux, plot_path=order_plt_path
                )

                # TODO: actually incorporate peak clipping
                # good_peak_idx = self.clip_peaks(
                #     order_flux, new_peaks, peaks, gauss_coeffs, peak_heights, rough_wls_order,
                #     comb_lines_angstrom, plot_path=order_plt_path, print_update=print_update
                # )
                good_peak_idx = np.arange(len(detected_peak_pixels))

<<<<<<< HEAD
                if cal_type == 'LFC':
                    wls, _ = self.mode_match(
                        order_flux, fitted_peak_pixels, good_peak_idx, rough_wls_order, comb_lines_angstrom, 
=======
                if self.cal_type == 'LFC':
                    wls, lfc_modes = self.mode_match(
                        order_flux, new_peaks, good_peak_idx, rough_wls_order, comb_lines_angstrom, 
>>>>>>> a58c888e
                        print_update=print_update, plot_path=order_plt_path
                    )
                    # TODO: - save pixel-wavelength pairs of LFC peaks
                elif self.cal_type == 'Etalon':

                    wls = np.interp(fitted_peak_pixels, np.arange(n_pixels), rough_wls_order)
                    
                    # save pixel-wavelength mapping for detected etalon peaks and return
                    # TODO: save LFC-derived wls as "official" wavelength solution for this image
                    # have: - precise pixel locations of etalon peaks (new_peaks)
                    #       - precise LFC-derived pixel-wavelength sol

                fitted_peak_pixels = fitted_peak_pixels[good_peak_idx]

            # use expected peak locations to compute updated precise wavelengths for each pixel
            else:

                if order_plt_path is not None:
                    plot_toggle = True
                else:
                    plot_toggle = False

                line_wavelengths = expected_peak_locs[order_num]['known_wavelengths_vac']
                line_pixels_expected = expected_peak_locs[order_num]['line_positions']

                # TODO: check that this is outputting the right thing for the polynomial fit
                wls, gauss_coeffs = self.line_match(
                    order_flux, line_wavelengths, line_pixels_expected, 
                    plot_toggle, order_plt_path
                )

                fitted_peak_pixels = gauss_coeffs[1,:]
            
            # only calculate a new wavelength solution if we aren't using an Etalon frame
            if self.cal_type != 'Etalon':

                # calculate the wavelength solution for the order
                polynomial_wls, leg_out = self.fit_polynomial(
                    wls, n_pixels, fitted_peak_pixels, 
                    plot_path=order_plt_path
                )
                poly_soln_final_array[order_num,:] = polynomial_wls

                if plt_path is not None:
                    plt.figure(figsize=(12,5))
                    plt.plot(
                        np.arange(n_pixels), 
                        leg_out(np.arange(n_pixels)) - rough_wls_order, 
                        color='k'
                    )
                    plt.xlabel('pixel')
                    plt.ylabel('Precise WLS - Rough WLS [$\\rm \AA$]')
                    plt.savefig(
                        '{}/precise_vs_rough.png'.format(order_plt_path),
                        dpi=250
                    )
                    plt.tight_layout()
                    plt.close()

                # compute RV precision for order
                print(poly_soln_final_array[order_num])
                precision = self.calculate_rv_precision(
                    fitted_peak_pixels, good_peak_idx, wls, leg_out, plot_path=order_plt_path, 
                    print_update=print_update
                )

                order_precisions.append(precision)
                num_detected_peaks.append(len(good_peak_idx))

                squared_resids = (np.array(order_precisions) * num_detected_peaks)**2
                sum_of_squared_resids = np.sum(squared_resids)
                overall_std_error = (
                    np.sqrt(sum_of_squared_resids) / 
                    np.sum(num_detected_peaks)
                )
                print('Overall precision: {:2.2f} cm/s'.format(overall_std_error))

            wavelengths_and_pixels[order_num] = {'known_wavelengths_vac':wls, 'line_positions':fitted_peak_pixels}

        return poly_soln_final_array, wavelengths_and_pixels

    def remove_orders(self,step=1):
        """Removes bad orders from order list if between min and max orders to test.

        Args:
            step (int): Interval at which to test orders. Used to skip orders for QLP.
                Defaults to 1, which means every order will be tested on and none will be removed.

        Returns:
            list: List of orders to run wavelength calibration on.
        """
        order_list = [*range(self.min_order, self.max_order + 1,step)]
        if self.skip_orders:
            #self.skip_orders = self.skip_orders.split(',')
            for i in self.skip_orders:
                #i = int(i)
                if i in order_list:
                    order_list.remove(i)
                else:
                    continue
        
        return order_list

    def find_peaks_in_order(self, order_flux, plot_path=None):
        """
        Runs find_peaks on successive subsections of the order_flux lines and concatenates
        the output. The difference between adjacent peaks changes as a function
        of position on the detector, so this results in more accurate peak-finding.

        Based on pyreduce.

        Args:
            order_flux (np.array): flux values. Their indices correspond to
                their pixel numbers. Generally the entire order.
            plot_path (str): Path for diagnostic plots. If None, plots are not made.

        Returns:
            tuple of:
                np.array: array of true peak locations as 
                    determined by Gaussian fitting
                np.array: array of detected peak locations (pre-
                    Gaussian fitting)
                np.array: array of size (4, n_peaks) 
                    containing best-fit Gaussian parameters [a, mu, sigma**2, const]
                    for each detected peak
        """
    
        n_pixels = len(order_flux)
        fitted_peak_pixels = np.array([])
        detected_peak_pixels = np.array([])
        detected_peak_heights = np.array([])
        gauss_coeffs = np.zeros((4,0))

        for i in np.arange(self.n_sections):

            if i == self.n_sections - 1:
                indices = np.arange(i * n_pixels // self.n_sections, n_pixels)
            else:
                indices = np.arange(i * n_pixels // self.n_sections, (i+1) * n_pixels // self.n_sections)

            fitted_peaks_section, detected_peaks_section, peak_heights_section, gauss_coeffs_section = self.find_peaks(order_flux[indices])

            detected_peak_heights = np.append(detected_peak_heights, peak_heights_section)
            gauss_coeffs = np.append(gauss_coeffs, gauss_coeffs_section, axis=1)

            if i == 0:
                fitted_peak_pixels = np.append(fitted_peak_pixels, fitted_peaks_section)
                detected_peak_pixels = np.append(detected_peak_pixels, detected_peaks_section)

            else:
                fitted_peak_pixels = np.append(fitted_peak_pixels, fitted_peak_pixels + i * n_pixels // self.n_sections)
                detected_peak_pixels = np.append(detected_peak_pixels, detected_peak_pixels + i * n_pixels // self.n_sections)
        
        if plot_path is not None:
            plt.figure()
            plt.plot(order_flux, color='k', lw=0.1)   
            plt.scatter(detected_peak_pixels, detected_peak_heights, s=1, color='r')
            plt.savefig('{}/detected_peaks.png'.format(plot_path), dpi=250)
            plt.close()

            n_zoom_sections = 10
            zoom_section_pixels = n_pixels // n_zoom_sections

            _, ax_list = plt.subplots(n_zoom_sections, 1, figsize=(6,12))
            for i, ax in enumerate(ax_list):
                ax.plot(order_flux,color='k', lw=0.1)
                ax.scatter(detected_peak_pixels,detected_peak_heights,s=1,color='r')
                ax.set_xlim(zoom_section_pixels * i, zoom_section_pixels * (i+1))
                ax.set_ylim(0,np.max(order_flux[zoom_section_pixels * i : zoom_section_pixels * (i+1)]))

            plt.tight_layout()
            plt.savefig('{}/detected_peaks_zoom.png'.format(plot_path),dpi=250)
            plt.close()

        return fitted_peak_pixels, detected_peak_pixels, gauss_coeffs
        
    def find_peaks(self, order_flux):
        """
        Finds all order_flux peaks in an array. This runs scipy.signal.find_peaks 
            twice: once to find the average distance between peaks, and once
            for real, disregarding close peaks.

        Args:
            order_flux (np.array): flux values. Their indices correspond to
                their pixel numbers. Generally a subset of the full order.
            
        Returns:
            tuple of:
                np.array: array of true peak locations as 
                    determined by Gaussian fitting
                np.array: array of detected peak locations (pre-
                    Gaussian fitting)
                np.array: array of detected peak heights 
                    (pre-Gaussian fitting)
                np.array: array of size (4, n_peaks) 
                    containing best-fit Gaussian parameters [a, mu, sigma**2, const]
                    for each detected peak
        """

        c = order_flux - np.ma.min(order_flux)

        # TODO: make this more indep of order_flux flux
        height = 3 * np.ma.median(c) # 0.5 * np.ma.median(c) works for whole chip
        detected_peaks, properties = signal.find_peaks(c, height=height)

        distance = np.median(np.diff(detected_peaks)) // 2
        detected_peaks, properties = signal.find_peaks(c, distance=distance, height=height)
        peak_heights = np.array(properties['peak_heights'])

        # fit peaks with Gaussian to get accurate position
        fitted_peaks = detected_peaks.astype(float)
        gauss_coeffs = np.empty((4, len(detected_peaks)))
        width = np.mean(np.diff(detected_peaks)) // 2

        for j, p in enumerate(detected_peaks):
            idx = p + np.arange(-width, width + 1, 1)
            idx = np.clip(idx, 0, len(c) - 1).astype(int)
            coef = self.fit_gaussian(np.arange(len(idx)), c[idx])
            gauss_coeffs[:,j] = coef
            fitted_peaks[j] = coef[1] + p - width

        return fitted_peaks, detected_peaks, peak_heights, gauss_coeffs
        
    def clip_peaks(
        self, order_flux, fitted_peak_pixels, detected_peak_pixels, gauss_coeffs, 
        detected_peak_heights, rough_wls_order, order_flux_lines_angstrom,
        print_update=False, plot_path=None
    ):
        """
        If fitted peak locations are move than 1 Angstrom from detected locations,
        remove them.

        Args:
            order_flux (np.array): array of order_flux data
            fitted_peak_pixels (np.array): array of true peak locations as 
                determined by Gaussian fitting
            detected_peak_pixels (np.array of float): array of detected peak locations 
                (pre-Gaussian fitting)
            gauss_coeffs (np.array): array of size (4, n_peaks) containing best-fit 
                Gaussian parameters [a, mu, sigma**2, const] for each detected peak            
            detected_peak_heights (np.array): array of detected peak heights (pre-Gaussian fitting)
            rough_wls_order (np.array): array of ThAr solution data
            order_flux_lines_angstrom (np.array): theoretical LFC wavelengths
                as computed by fundamental physics (in Angstroms)
            print_update (bool): if True, print how many peaks were clipped
            plot_path (str): if defined, the path to the output directory for
                diagnostic plots. If None, plots are not made.

        Returns: 
            np.array: indices of surviving peaks


        TODO: think through this code in etalon case
        """
        approx_pixel_size = 0.01
        good_peak_idx =np.where(np.abs(fitted_peak_pixels - detected_peak_pixels) < 1) [0]
        n_pixels = len(rough_wls_order)

        s = InterpolatedUnivariateSpline(np.arange(n_pixels), rough_wls_order)
        approx_peaks_lambda = s(fitted_peak_pixels)
        good_peak_idx_peaks = []

        for i, lamb in enumerate(approx_peaks_lambda):
            best_mode_idx = (
                np.abs(order_flux_lines_angstrom - lamb)
            ).argmin()
            if np.abs(order_flux_lines_angstrom[best_mode_idx] - lamb) < approx_pixel_size:
                good_peak_idx_peaks.append(i)
        
        good_peak_idx = np.intersect1d(good_peak_idx_peaks, good_peak_idx)

        if print_update:
            print('{} peaks clipped'.format(len(detected_peak_pixels) - len(good_peak_idx)))

        if plot_path is not None:

            n = np.arange(len(fitted_peak_pixels))

            plt.figure()
            plt.scatter(
                n[good_peak_idx], 
                gauss_coeffs[0,:][good_peak_idx] - fitted_peak_pixels[good_peak_idx],
                color='k'
            )
            plt.savefig(
                '{}/peak_heights_after_clipping.png'.format(plot_path), dpi=250
            )
            plt.close()

            plt.figure()
            plt.scatter(
                n[good_peak_idx], 
                fitted_peak_pixels[good_peak_idx] - detected_peak_pixels[good_peak_idx],
                color='k'
            )
            plt.savefig(
                '{}/peak_locs_after_clipping.png'.format(plot_path), dpi=250
            )
            plt.close()

            plt.figure()
            plt.plot(order_flux, color='k', lw=0.1)   
            plt.scatter(
                detected_peak_pixels[good_peak_idx], detected_peak_heights[good_peak_idx], s=1, color='r'
            )
            plt.scatter(
                np.delete(detected_peak_pixels, good_peak_idx), 
                np.delete(detected_peak_heights, good_peak_idx), s=10, color='k'
            )
            plt.savefig('{}/unclipped_peaks.png'.format(plot_path), dpi=250)
            plt.close()

            n_zoom_sections = 10
            zoom_section_pixels = n_pixels // n_zoom_sections

            _, ax_list = plt.subplots(n_zoom_sections, 1, figsize=(6, 12))
            for i, ax in enumerate(ax_list):
                ax.plot(order_flux, color='k', lw=0.1)   
                ax.scatter(
                    detected_peak_pixels[good_peak_idx], detected_peak_heights[good_peak_idx], 
                    s=1, color='r'
                )
                ax.scatter(
                    np.delete(detected_peak_pixels, good_peak_idx), 
                    np.delete(detected_peak_heights, good_peak_idx), s=10, color='k'
                )
                ax.set_xlim(
                    zoom_section_pixels * i, zoom_section_pixels * (i + 1)
                )
                ax.set_ylim(
                    0, 
                    np.max(
                        order_flux[zoom_section_pixels * i : zoom_section_pixels * (i + 1)]
                    )
                )

            plt.tight_layout()
            plt.savefig('{}/unclipped_peaks_zoom.png'.format(plot_path), dpi=250)
            plt.close()
        return good_peak_idx
    
    def line_match(
        self, flux, linelist, line_pixels_expected, plot_toggle, savefig,
        gaussian_fit_width = 10):
        """
        Given a linelist of known wavelengths of peaks and expected pixel locations
        (from a previous wavelength solution), returns precise, updated pixel locations 
        for each known peak wavelength.

        Args:
            flux (np.array): flux of order
            linelist (np.array of float): wavelengths of lines to be fit (Angstroms)
            line_pixels_expected (np.array of float): expected pixels for each wavelength
                (Angstroms); must be same length as `linelist`
            plot_toggle (bool): if True, make and save plots.
            savefig (str): path to directory where plots will be saved
            gaussian_fit_width (int): pixel +/- range to use for Gaussian fitting

        Retuns:
            tuple of:
                - np.array: same input linelist
                - np.array: array of size (4, n_peaks) containing best-fit 
                  Gaussian parameters [a, mu, sigma**2, const] for each detected peak  


        """
        num_input_lines = len(linelist)  
        num_pixels = len(flux)

        missed_lines = 0
        coefs = np.zeros((4,num_input_lines))
        for i in np.arange(num_input_lines):
            line_location = line_pixels_expected[i]
            peak_pixel = np.floor(line_location).astype(int)

            if peak_pixel < gaussian_fit_width:
                first_fit_pixel = 0
            else:
                first_fit_pixel = peak_pixel - gaussian_fit_width
            
            if peak_pixel + gaussian_fit_width > num_pixels:
                last_fit_pixel = num_pixels
            else:
                last_fit_pixel = peak_pixel + gaussian_fit_width

            # fit gaussian to matched peak location
            coefs[:,i] = self.fit_gaussian(
                np.arange(first_fit_pixel,last_fit_pixel),
                flux[first_fit_pixel:last_fit_pixel]
            )

            amp = coefs[0,i]
            if amp < 0:
                missed_lines += 1
        
        if plot_toggle:

            n_zoom_sections = 10
            zoom_section_pixels = num_pixels // n_zoom_sections

            zoom_section_pixels = (num_pixels // n_zoom_sections)
            _, ax_list = plt.subplots(n_zoom_sections,1,figsize=(6, 20))
            ax_list[0].set_title('({} missed lines)'.format(missed_lines))
            for i, ax in enumerate(ax_list):

                # plot the flux
                ax.plot(
                    np.arange(num_pixels)[i*zoom_section_pixels:(i+1)*zoom_section_pixels],
                    flux[i*zoom_section_pixels:(i+1)*zoom_section_pixels],color='k',alpha=.1
                )

                # plot the fitted peak maxima as points
                ax.scatter(
                    coefs[1,:][
                        (coefs[1,:] > i * zoom_section_pixels) & 
                        (coefs[1,:] < (i+1) * zoom_section_pixels)
                    ], 
                    coefs[0,:][
                        (coefs[1,:] > i * zoom_section_pixels) & 
                        (coefs[1,:] < (i+1) * zoom_section_pixels)
                    ] + 
                    coefs[3,:][
                        (coefs[1,:] > i * zoom_section_pixels) & 
                        (coefs[1,:] < (i+1) * zoom_section_pixels)
                    ],
                    color='red'
                )

                # overplot the Gaussian fits
                for j in np.arange(num_input_lines):

                    # if peak in range:
                    if (coefs[1,j] > i * zoom_section_pixels) & (coefs[1,j] < (i+1) * zoom_section_pixels):

                        xs = np.floor(coefs[1,j]) - gaussian_fit_width + np.linspace(0, 2 * gaussian_fit_width, 2 * gaussian_fit_width)
                        gaussian_fit = self.integrate_gaussian(
                            xs, coefs[0,j], coefs[1,j], coefs[2,j], coefs[3,j]
                        )

                        ax.plot(xs, gaussian_fit, alpha=0.5, color='grey')

                ax.set_yscale('log')

            plt.tight_layout()
            plt.savefig('{}/spectrum_and_peaks.png'.format(savefig), dpi=250)
            plt.close()

        return linelist, coefs

    def mode_match(
        self, order_flux, fitted_peak_pixels, good_peak_idx, rough_wls_order, 
        comb_lines_angstrom, print_update=False, plot_path=None
    ):
        """
        Matches detected order_flux peaks to the theoretical locations of LFC wavelengths
        and returns the derived wavelength solution.

        Given detected peak locations in data, a preexisting coarse wavelength solution
        (e.g. from ThAr), and theoretical line wavelengths from physics, returns 
        precise wavelengths for peaks.

        Args:
            order_flux (np.array of float): flux values for an order. Their indices 
                correspond to their pixel numbers. 
            fitted_peak_pixels (np.array): array of true peak locations as 
                determined by Gaussian fitting.
            good_peak_idx (np.array): indices (of ``new_peaks``) of detected 
                and unclipped peaks
            rough_wls_order (np.array): a rough (generally ThAr-based) wavelength 
                solution. Each entry in the array is the wavelength (in Angstroms) 
                corresponding to a pixel (indicated by its index)
            comb_lines_angstrom (np.array): theoretical LFC wavelengths
                as computed by fundamental physics (in Angstroms)
            print_update (bool): if True, print total number of LFC modes in
                the order that were not detected (n_clipped + n_never_detected)
            plot_path (str): if defined, the path to the output directory for
                diagnostic plots. If None, plots are not made.
            
        Returns:
            tuple of:
                np.array: the precise wavelengths of detected `order_flux` peaks. Each
                    entry in the array is the wavelength (in Angstroms) corresponding
                    to a pixel (indicated by its index)
                np.array: the mode numbers of the LFC modes to be used for 
                    wavelength calibration
        """

        n_pixels = len(order_flux)

        s = InterpolatedUnivariateSpline(np.arange(n_pixels), rough_wls_order)
        approx_peaks_lambda = s(fitted_peak_pixels[good_peak_idx])

        # approx_peaks_lambda = np.interp(
        #     new_peaks[good_peak_idx], np.arange(n_pixels), rough_wls_order)

        # Now figure what mode numbers the peaks correspond to
        n_clipped_peaks = len(fitted_peak_pixels[good_peak_idx])
        mode_nums = np.empty(n_clipped_peaks)

        peak_mode_num = 0
        for i in range(n_clipped_peaks):

            # calculate difference in peak locs of last several peaks
            num_peaks_kernel = 100
            if (i < num_peaks_kernel):
                running_peak_diff = np.median(
                    np.diff(fitted_peak_pixels[good_peak_idx][0:num_peaks_kernel])
                )
            else:
                running_peak_diff = np.median(
                    np.diff(fitted_peak_pixels[good_peak_idx][i-num_peaks_kernel:i])
                )

            if i==0:
                for j in np.arange(15):
                    if fitted_peak_pixels[good_peak_idx][i] > (j + 1.5) * running_peak_diff:
                        peak_mode_num += 1
                if fitted_peak_pixels[good_peak_idx][i] > 15.5 * running_peak_diff:
                    assert False, 'More than 15 peaks in a row not detected!'
        
            # if current peak location is greater than (n + 0.5) * sigma of 
            # previous peak diffs, then skip over n modes
            if i > 0:
                for j in np.arange(15):
                    if (
                        fitted_peak_pixels[good_peak_idx][i] - 
                        fitted_peak_pixels[good_peak_idx][i - 1] > 
                        (j + 1.5) * running_peak_diff
                    ):
                        peak_mode_num += 1
                if (
                    fitted_peak_pixels[good_peak_idx][i] - 
                    fitted_peak_pixels[good_peak_idx][i - 1] > 
                    15.5 * running_peak_diff
                ):
                    assert False, 'More than 15 peaks in a row not detected!'

            # set mode_nums
            mode_nums[i] = peak_mode_num
            peak_mode_num += 1

        idx = (np.abs(comb_lines_angstrom - 
            approx_peaks_lambda[len(approx_peaks_lambda) // 2])).argmin()

        n_skipped_modes_in_chip_first_half = mode_nums[
            (len(approx_peaks_lambda) // 2)] - (len(approx_peaks_lambda) // 2)
        mode_nums += (idx - (len(approx_peaks_lambda) // 2) - 
            n_skipped_modes_in_chip_first_half)
        
        if plot_path is not None:
            plt.figure()
            plt.plot(rough_wls_order, order_flux, alpha=0.2)
            plt.vlines(comb_lines_angstrom, ymin=0, ymax=5000, color='r')
            plt.xlim(rough_wls_order[200], rough_wls_order[700])
            plt.xlabel('wavelength [$\\rm \AA$]')
            plt.savefig('{}/rough_sol_and_lfc_lines.png'.format(plot_path), dpi=250)
            plt.close()

            n_zoom_sections = 20
            zoom_section_wavelen = (
                (np.max(rough_wls_order) - np.min(rough_wls_order)) // 
                n_zoom_sections
            )
            zoom_section_pixels = n_pixels // n_zoom_sections

            _, ax_list = plt.subplots(n_zoom_sections, 1, figsize=(6, 20))
            for i, ax in enumerate(ax_list):
                ax.plot(rough_wls_order, order_flux, color='k', alpha=0.1)
                for mode_num in mode_nums:
                    if (
                        (
                            comb_lines_angstrom[mode_num.astype(int)] > 
                            zoom_section_wavelen * i + np.min(rough_wls_order)
                        ) and (
                            comb_lines_angstrom[mode_num.astype(int)] < 
                            zoom_section_wavelen * (i + 1) + np.min(rough_wls_order)
                        )
                    ):
                        ax.text(
                            comb_lines_angstrom[mode_num.astype(int)], 0, 
                            str(int(mode_num)), fontsize=4
                        )
                ax.set_xlim(
                    zoom_section_wavelen * i + np.min(rough_wls_order), 
                    zoom_section_wavelen * (i + 1) + np.min(rough_wls_order)
                )
                ax.set_ylim(
                    0, 
                    np.max(
                        order_flux[zoom_section_pixels * i: zoom_section_pixels * (i + 1)]
                    )
                )
                ax.set_yticks([])
            plt.tight_layout()
            plt.savefig('{}/labeled_line_locs.png'.format(plot_path), dpi=250)
            plt.close()

        if print_update:
            print(
                '{} LFC modes not detected'.format(peak_mode_num - n_clipped_peaks)
            )
        wls = comb_lines_angstrom[mode_nums.astype(int)]

        return wls, mode_nums
    
    def integrate_gaussian(self, x, a, mu, sig, const, int_width=0.5):
        """
        Returns the integral of a Gaussian over a specified symamtric range. 
        Gaussian given by:

        g(x) = a * exp(-(x - mu)**2 / (2 * sig**2)) + const

        Args:
            x (float): the central value over which the integral will be calculated
            a (float): the amplitude of the Gaussian
            mu (float): the mean of the Gaussian
            sig (float): the standard deviation of the Gaussian
            const (float): the Gaussian's offset from zero (i.e. the value of
                the Gaussian at infinity).
            int_width (float): the width of the range over which the integral will 
                be calculated (i.e. if I want to calculate from 0.5 to 1, I'd set
                x = 0.75 and int_width = 0.25).

        Returns:
            float: the integrated value
        """

        integrated_gaussian_val = a * 0.5 * (
            erf((x - mu + int_width) / (np.sqrt(2) * sig)) - 
            erf((x - mu - int_width) / (np.sqrt(2) * sig))
            ) + (const * 2 * int_width)
        
        return integrated_gaussian_val

    def fit_gaussian(self, x, y):
        """
        Fits a continuous Gaussian to a discrete set of x and y datapoints
        using scipy.curve_fit
        
        Args:
            x (np.array): x data to be fit
            y (np.array): y data to be fit

        Returns:
            list: best-fit parameters [a, mu, sigma**2, const]
        """
        x = np.ma.compressed(x)
        y = np.ma.compressed(y)

        i = np.argmax(y[len(y) // 4 : len(y) * 3 // 4]) + len(y) // 4
        p0 = [y[i], x[i], 1, np.min(y)]

        with np.warnings.catch_warnings():
            np.warnings.simplefilter("ignore")
            popt, _ = curve_fit(self.integrate_gaussian, x, y, p0=p0, maxfev=100000)

        return popt  
          
    def fit_polynomial(self, wls, n_pixels, fitted_peak_pixels, plot_path=None):
        """
        Given precise wavelengths of detected LFC order_flux lines, fits a Legendre 
        polynomial wavelength solution.

        Args:
            wls (np.array): the precise wavelengths of detected order_flux peaks,
                from fundamental physics.
            n_pixels (int): number of pixels in the order
            fitted_peak_pixels (np.array): array of true detected peak locations as 
                determined by Gaussian fitting.
            plot_path (str): if defined, the path to the output directory for
                diagnostic plots. If None, plots are not made.

        Returns:
            tuple of:
                np.array: calculated wavelength solution for the order (i.e. 
                    wavelength value for each pixel in the order)
                func: a Python function that, given an array of pixel locations, 
                    returns the Legendre polynomial wavelength solutions
        """

        # fitted_heights = gauss_coeffs[0,:]
        # weights = np.sqrt(fitted_heights)
        if self.fit_type == 'Legendre': 
            leg_out = Legendre.fit(new_peaks, wls, self.fit_order)

<<<<<<< HEAD
        leg_out = Legendre.fit(fitted_peak_pixels, wls, self.fit_order)

        our_wavelength_solution_for_order = leg_out(np.arange(n_pixels))
=======
            our_wavelength_solution_for_order = leg_out(np.arange(n_pixels))
>>>>>>> a58c888e

            if plot_path is not None:

<<<<<<< HEAD
            s = InterpolatedUnivariateSpline(fitted_peak_pixels, wls)
            interpolated_ground_truth = s(np.arange(n_pixels))
=======
                s = InterpolatedUnivariateSpline(new_peaks, wls)
                interpolated_ground_truth = s(np.arange(n_pixels))
>>>>>>> a58c888e

                # plot ground truth wls vs our wls
                plt.figure()
                plt.plot(
                    np.arange(n_pixels), 
                    interpolated_ground_truth - our_wavelength_solution_for_order, 
                    color='k'
                )

                plt.xlabel('pixel')
                plt.ylabel('wavelength diff (A)')
                plt.savefig('{}/interp_vs_our_wls.png'.format(plot_path))
                plt.close()
        else:
            raise ValueError('Only set up to perform Legendre fits currently! Please set fit_type to "Legendre"')

        return our_wavelength_solution_for_order, leg_out

    def calculate_rv_precision(
        self, fitted_peak_pixels, good_peak_idx, wls, leg_out, 
        print_update=True, plot_path=None
    ):
        """
        Calculates the difference between the LFC modes of detected peaks from
        fundamental physics and the polynomial WLS for a given order.

        Args:
            fitted_peak_pixels (np.array of float): array of true detected peak locations as 
                determined by Gaussian fitting.
            good_peak_idx (np.array of int): indices of unclipped peaks
            wls (np.array of float): the precise wavelengths of detected order_flux peaks,
                from fundamental physics.
            leg_out (func): a Python function that, given an array of pixel 
                locations, returns the Legendre polynomial wavelength solutions
            print_update (bool): If true, prints standard error per order.
            plot_path (str): if defined, the path to the output directory for
                diagnostic plots. If None, plots are not made.

        Returns:
            float: RV precision in cm/s
        """
        our_wls_peak_pos = leg_out(fitted_peak_pixels[good_peak_idx]) 

        residual = ((our_wls_peak_pos - wls) * scipy.constants.c) / wls

        precision_cm_s = 100 * np.std(residual)/np.sqrt(len(good_peak_idx))

        if print_update:
            print('Standard error (this order): {:.2f} cm/s'.format(precision_cm_s))

        if plot_path is not None:
            plt.figure()
            plt.plot(residual)
            plt.xlabel('pixel')
            plt.ylabel('error [m/s]')
            plt.savefig('{}/rv_precision.png'.format(plot_path), dpi=250)
            plt.close()

        return precision_cm_s

    def mask_array_neid(self, calflux, n_orders):
        """ Creates ad-hoc mask to remove bad pixel regions specific to order. 
        For NEID testing. 

        Args:
            calflux (np.array): (N_orders x N_pixels) flux array to be masked
            n_orders (np.array): number of orders to be masked

        Returns:
            np.array: masked flux array
        """
        mask = np.zeros((2,n_orders),dtype=int)
        
        mask_order_lims = {
        50: (430, 457),
        51: (432, 459),
        52: (434, 461),
        53: (435, 463),
        54: (437, 466),
        55: (432, 468),
        56: (432, 471),
        57: (433, 464),
        58: (434, 464),
        59: (436, 466),
        60: (437, 468),
        61: (430, 470),
        62: (430, 472),
        63: (433, 474),
        64: (433, 464),
        65: (435, 466),
        66: (437, 468),
        67: (432, 463),
        68: (432, 463),
        69: (436, 466),
        70: (437, 470),
        71: (433, 460),
        72: (433, 460),
        73: (437, 457),
        74: (437, 457),
        75: (434, 459),
        76: (433, 463),
        77: (437, 457),
        78: (437, 457),
        79: (430, 461),
        80: (430, 461),
        81: (430, 465),
        82: (433, 458),
        83: (433, 458),
        84: (433, 458),
        85: (435, 458),
        86: (437, 458),
        87: (437, 458),
        88: (429, 461),
        89: (429, 462),
        90: (429, 468),
        91: (429, 468),
        92: (433, 475),
        93: (433, 475),
        94: (437, 480),
        95: (437, 480),
        96: (437, 485),
        97: (425, 485),
        98: (425, 485),
        99: (425, 485),
        100: (425, 485),
        101: (425, 485),
        102: (425, 485),
        103: (425, 490),
        104: (425, 490),
        }
        
        for i in np.arange(n_orders):
            mask[0, i] = mask_order_lims[i + self.min_order][0]
            mask[1, i] = mask_order_lims[i + self.min_order][1]

        # zero out bad pixels
            j = mask[0,i]
            k = mask[1,i]
            calflux[i + self.min_order, j:k] = 0

        # orders 75 & 86 have some additional weird stuff going on
        calflux[75, 1930:1940] = 0
        calflux[75, 6360:6366] = 0
        calflux[86, 1930:1940] = 0
        
        return calflux

    ## instrument drift fxns ## plot_drift, calcdrift_polysolution
    
    def plot_drift(self,wlpixelfile1,wlpixelfile2):
        """Overall RV of cal data vs time for array of input files.

        Args:
            wlpixelfile1 ([type]): [description]
            wlpixelfile2 ([type]): [description]
        """
        drift = self.calcdrift_polysolution(wlpixelfile1,wlpixelfile2)
        obsname1 = wlpixelfile1.split('_')[1]
        obsname2 = wlpixelfile2.split('_')[1]
        
        fig,ax = plt.subplots()
        ax.axhline(0,color='grey',ls='--')
        
        plt.plot(
            drift[:,0],drift[:,1],'ko',ls='-'
        )
        plt.title('Inst. drift: {} to {}'.format(obsname1,obsname2))
        plt.xlabel('order')
        plt.ylabel('drift [cm s$^{-1}$]')
        plt.savefig(self.figsave_name, dpi=250)

    def calcdrift_polysolution(self,wlpixelfile1,wlpixelfile2):
        peak_wavelengths_ang1 = np.load(
            wlpixelfile1, allow_pickle=True
        ).tolist()

        peak_wavelengths_ang2 = np.load(
            wlpixelfile2, allow_pickle=True
        ).tolist()

        orders = peak_wavelengths_ang1.keys()

        drift_all_orders = np.empty((len(orders),2))

        # make a dataframe and join on wavelength
        for i, order_num in enumerate(orders):

            order_wls1 = pd.DataFrame(
                data = np.transpose([
                    peak_wavelengths_ang1[order_num]['known_wavelengths_vac'],
                    peak_wavelengths_ang1[order_num]['line_positions']
                ]),
                columns=['wl', 'pixel1']
            )

            order_wls2 = pd.DataFrame(
                data = np.transpose([
                    peak_wavelengths_ang2[order_num]['known_wavelengths_vac'],
                    peak_wavelengths_ang2[order_num]['line_positions']
                ]),
                columns=['wl', 'pixel2']
            )

            order_wls = order_wls1.set_index('wl').join(order_wls2.set_index('wl'))

            delta_lambda = order_wls.index.values[1:] - order_wls.index.values[:-1]
            delta_pixel = order_wls.pixel2.values[1:] - order_wls.pixel1.values[:-1]

            drift_pixels = order_wls['pixel2'] - order_wls['pixel1']

            drift_wl = drift_pixels.values[1:] / delta_pixel * delta_lambda # TODO: is this the correct way to compute drift?

            drifts_cms = (drift_wl / order_wls.index.values[1:] * cst.c).to(u.cm/u.s).value

            drift_all_orders[i,0] = order_num
            drift_all_orders[i,1] = np.mean(drifts_cms)

        return drift_all_orders
    
    ## plotting/unused? ## plot_poly_coefs, calcdrift_ccf, 
    def plot_poly_coefs(self,coef_num,order_num):
        """*** to implement in the future: polynomail coeffs vs time for specific order (inputs: poly num, order num)

        Args:
            coef_num ([type]): [description]
            order_num ([type]): [description]
        """
        pass
    
    def calcdrift_ccf(self,obstime,calfile1,calfile2):
        pass
    
    ## quicklook ## order_flux_gen
    def comb_gen(self, f0, f_rep):
        """ Computes wavelengths of LFC modes using the comb equation

        Args:
            f0 (float): initial comb frequency [Hz]
            f_rep (float): comb repitition frequency [Hz]

        Returns:
            np.array: array of comb lines [Angstroms]
        """
        mode_start = int((((scipy.constants.c * 1e10) / self.min_wave) - f0) / f_rep)
        
        mode_end = int((((scipy.constants.c * 1e10) / self.max_wave) - f0) / f_rep)

        mode_numbers = np.arange(mode_start, mode_end, -1)

        frequencies = f0 + (mode_numbers * f_rep)
        comb_lines_ang = scipy.constants.c * 1e10 / frequencies

        return comb_lines_ang

    def save_wl_pixel_info(self,date,data): #TODO: self.date/time, folder in which to save output file 
        """
        Saves wavelength pixel reference file.
        
        Args: 
            data (np.array): Wavelength per pixel reference information output by 
                function 'run_wavelength_cal'.
        
        """
        #file name addition '+ self.date'
        np.save(self.wl_pixel_file_prefix,data,allow_pickle=True)
    <|MERGE_RESOLUTION|>--- conflicted
+++ resolved
@@ -57,11 +57,7 @@
        
     
     def run_wavelength_cal(
-<<<<<<< HEAD
         self, calflux, rough_wls=None, 
-=======
-        self, calflux,rough_wls=None, 
->>>>>>> a58c888e
         peak_wavelengths_ang=None, lfc_allowed_wls=None):
         """ Runs all wavelength calibration algorithm steps in order.
 
@@ -256,15 +252,9 @@
                 # )
                 good_peak_idx = np.arange(len(detected_peak_pixels))
 
-<<<<<<< HEAD
                 if cal_type == 'LFC':
                     wls, _ = self.mode_match(
                         order_flux, fitted_peak_pixels, good_peak_idx, rough_wls_order, comb_lines_angstrom, 
-=======
-                if self.cal_type == 'LFC':
-                    wls, lfc_modes = self.mode_match(
-                        order_flux, new_peaks, good_peak_idx, rough_wls_order, comb_lines_angstrom, 
->>>>>>> a58c888e
                         print_update=print_update, plot_path=order_plt_path
                     )
                     # TODO: - save pixel-wavelength pairs of LFC peaks
@@ -948,25 +938,13 @@
         # fitted_heights = gauss_coeffs[0,:]
         # weights = np.sqrt(fitted_heights)
         if self.fit_type == 'Legendre': 
-            leg_out = Legendre.fit(new_peaks, wls, self.fit_order)
-
-<<<<<<< HEAD
-        leg_out = Legendre.fit(fitted_peak_pixels, wls, self.fit_order)
-
-        our_wavelength_solution_for_order = leg_out(np.arange(n_pixels))
-=======
+            leg_out = Legendre.fit(fitted_peak_pixels, wls, self.fit_order)
             our_wavelength_solution_for_order = leg_out(np.arange(n_pixels))
->>>>>>> a58c888e
 
             if plot_path is not None:
 
-<<<<<<< HEAD
-            s = InterpolatedUnivariateSpline(fitted_peak_pixels, wls)
-            interpolated_ground_truth = s(np.arange(n_pixels))
-=======
-                s = InterpolatedUnivariateSpline(new_peaks, wls)
+                s = InterpolatedUnivariateSpline(fitted_peak_pixels, wls)
                 interpolated_ground_truth = s(np.arange(n_pixels))
->>>>>>> a58c888e
 
                 # plot ground truth wls vs our wls
                 plt.figure()
