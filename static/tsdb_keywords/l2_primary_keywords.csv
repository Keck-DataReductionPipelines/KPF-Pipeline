--- conflicted
+++ resolved
@@ -1,11 +1,7 @@
 keyword|datatype|comment
-<<<<<<< HEAD
 TIMCHKL2|bool|QC: L2 times consistent
 DATAPRL2|bool|QC: L2 data present check
-=======
-TIMCHKL2|string|Quality Control: 1 = consistent times in L2 file
 CCFRV|float|Average of CCD1RV and CCD2RV using weights from RV table
 CCFERV|float|Error on CCFRV
 CCFRVC|float|Average of CCD1RVC and CCD2RVC using weights from RV table
-CCFERVC|float|Error on CCFRVC
->>>>>>> a14884a3
+CCFERVC|float|Error on CCFRVC