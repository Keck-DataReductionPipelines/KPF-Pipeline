#packages
import numpy as np
import matplotlib.pyplot as plt
from astropy.io import fits
###

from modules.Utils.config_parser import ConfigHandler
from kpfpipe.models.level0 import KPF0
from keckdrpframework.models.arguments import Arguments

class BiasSubtractionAlg:
    """
    Bias subtraction calculation.

    This module defines 'BiasSubtraction' and methods to perform bias subtraction by subtracting a master bias frame from the raw data frame.  

    Args:
        rawimage (np.ndarray): The FITS raw data with image extensions
        config (configparser.ConfigParser): Config context.
        logger (logging.Logger): Instance of logging.Logger.
    
    Attributes:
        rawimage (np.ndarray): From parameter 'rawimage'.
    
    Raises:
        Exception: If raw image and bias frame don't have the same dimensions
    """


    def __init__(self,rawimage,ffi_exts,quicklook,config=None, logger=None):
        """Inits BiasSubtraction class with raw data, config, logger.

        Args:
            rawimage (np.ndarray): The FITS raw data.
            ffi_exts (np.ndarray): The extensions in L0 FITS files where FFIs (full frame images) are stored.
            config (configparser.ConfigParser, optional): Config context. Defaults to None.
            logger (logging.Logger, optional): Instance of logging.Logger. Defaults to None.
        """
        self.rawimage=rawimage
        self.ffi_exts=ffi_exts
        self.quicklook=quicklook
        self.config=config
        self.logger=logger
        #self.imagesize=
        
    def bias_subtraction(self,masterbias):
        """Subtracts bias data from raw data.
        In pipeline terms: inputs two L0 files, produces one L0 file. 

        Args:
            masterbias (np.ndarray): The master bias data.

        Raises:
            Exception: If raw image and bias frame don't have the same dimensions.
        """
        ###for testing purposes###
        #masterbias = fits.open(masterbias)
        #masterbias = masterbias[1].data
        # masterbias = np.zeros_like(frame)
        ###
        if self.quicklook == False: 
<<<<<<< HEAD
            for no,ffi in enumerate(self.ffi_exts):
                print('shapes:',self.rawimage[ffi].data.shape,masterbias[no+1].data.shape)
                if self.rawimage[ffi].data.shape==masterbias[no+1].data.shape:
                    print ("Bias .fits Dimensions Equal, Check Passed")
                else:
                    raise Exception ("Bias .fits Dimensions NOT Equal! Check failed")

                self.rawimage[ffi].data=self.rawimage[ffi].data-masterbias[no+1].data
            #ext no+1 for mflat because there is a primary ext coded into the masterflat currently

        if self.quicklook == True:
            for no,ffi in enumerate(self.ffi_exts):
                print('shapes:',self.rawimage[ffi].data.shape,masterbias[no+1].data.shape)
                #until data model for master files is added:
                if self.rawimage[ffi].shape==masterbias[no+1].data.shape:
                    print ("Bias .fits Dimensions Equal, Check Passed")
                else:
                    raise Exception ("Bias .fits Dimensions NOT Equal! Check failed")
                self.rawimage[ffi].data=self.rawimage[ffi].data-masterbias[no+1].data

                counts = masterbias[no+1].data #red and green potentially masters, no+1 means ignoring primary?
                flatten_counts = np.ravel(counts)
                low, high = np.percentile(flatten_counts,[0.1,99.9])
                counts[(counts>high) | (counts<low)] = np.nan #bad pixels
                flatten_counts = np.ravel(counts)
                print(np.nanmedian(flatten_counts),np.nanmean(flatten_counts),np.nanmin(flatten_counts),np.nanmax(flatten_counts))

                plt.imshow(counts, cmap = 'cool')
                plt.colorbar()
                plt.savefig('2D_bias_frame.pdf')

                plt.close()
                plt.hist(flatten_counts, bins = 20)
                plt.savefig('Bias_histo.pdf')

=======
            if self.data_type == 'KPF':
                for ffi in self.ffi_exts:
                    print(self.rawimage.info)
                    print(masterbias.info())
                    assert self.rawimage[ffi].data.shape==masterbias[ffi].data.shape, "Bias .fits Dimensions NOT Equal! Check failed"
                    #self.rawimage[ffi].data=self.rawimage[ffi].data-masterbias[ffi].data
                    minus_bias = self.rawimage[ffi].data-masterbias[ffi].data
                    self.rawimage[ffi] = minus_bias
                
            if self.data_type == 'NEID':
                print(self.rawimage.info())
                print('shapes:',self.rawimage['DATA'].shape,masterbias['DATA'].shape)
                assert self.rawimage['DATA'].shape==masterbias['DATA'].shape, "Bias .fits Dimensions NOT Equal! Check failed"
                minus_bias=self.rawimage['DATA']-masterbias['DATA']
                self.rawimage['DATA'] = minus_bias
                 
>>>>>>> a10a95af
    def get(self):
        """Returns bias-corrected raw image result.

        Returns:
            self.rawimage: The bias-corrected data.
        """
        return self.rawimage

        #raise flag when counts are significantly diff from master bias
        #identify bad pixels<|MERGE_RESOLUTION|>--- conflicted
+++ resolved
@@ -59,43 +59,6 @@
         # masterbias = np.zeros_like(frame)
         ###
         if self.quicklook == False: 
-<<<<<<< HEAD
-            for no,ffi in enumerate(self.ffi_exts):
-                print('shapes:',self.rawimage[ffi].data.shape,masterbias[no+1].data.shape)
-                if self.rawimage[ffi].data.shape==masterbias[no+1].data.shape:
-                    print ("Bias .fits Dimensions Equal, Check Passed")
-                else:
-                    raise Exception ("Bias .fits Dimensions NOT Equal! Check failed")
-
-                self.rawimage[ffi].data=self.rawimage[ffi].data-masterbias[no+1].data
-            #ext no+1 for mflat because there is a primary ext coded into the masterflat currently
-
-        if self.quicklook == True:
-            for no,ffi in enumerate(self.ffi_exts):
-                print('shapes:',self.rawimage[ffi].data.shape,masterbias[no+1].data.shape)
-                #until data model for master files is added:
-                if self.rawimage[ffi].shape==masterbias[no+1].data.shape:
-                    print ("Bias .fits Dimensions Equal, Check Passed")
-                else:
-                    raise Exception ("Bias .fits Dimensions NOT Equal! Check failed")
-                self.rawimage[ffi].data=self.rawimage[ffi].data-masterbias[no+1].data
-
-                counts = masterbias[no+1].data #red and green potentially masters, no+1 means ignoring primary?
-                flatten_counts = np.ravel(counts)
-                low, high = np.percentile(flatten_counts,[0.1,99.9])
-                counts[(counts>high) | (counts<low)] = np.nan #bad pixels
-                flatten_counts = np.ravel(counts)
-                print(np.nanmedian(flatten_counts),np.nanmean(flatten_counts),np.nanmin(flatten_counts),np.nanmax(flatten_counts))
-
-                plt.imshow(counts, cmap = 'cool')
-                plt.colorbar()
-                plt.savefig('2D_bias_frame.pdf')
-
-                plt.close()
-                plt.hist(flatten_counts, bins = 20)
-                plt.savefig('Bias_histo.pdf')
-
-=======
             if self.data_type == 'KPF':
                 for ffi in self.ffi_exts:
                     print(self.rawimage.info)
@@ -112,7 +75,6 @@
                 minus_bias=self.rawimage['DATA']-masterbias['DATA']
                 self.rawimage['DATA'] = minus_bias
                  
->>>>>>> a10a95af
     def get(self):
         """Returns bias-corrected raw image result.
 
