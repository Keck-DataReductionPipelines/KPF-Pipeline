--- conflicted
+++ resolved
@@ -179,19 +179,12 @@
 
     if db_wls_exit_code == 0:
 
-<<<<<<< HEAD
         db_wls_rec = query_one_nearest_master_file_list[1]
         db_wls_master_file = db_wls_rec[6]
 
         wave_fits = []
         for wls in wls_list:
-	    wave_fits = wave_fits + [output_dir + db_wls_master_file]
-=======
-    wave_fits = []
-    for wls in wls_list:
-        wave_fits = wave_fits + [output_dir + db_wls_master_file]
->>>>>>> 5e91c4aa
-
+	          wave_fits = wave_fits + [output_dir + db_wls_master_file]
 
 #### variables related to input/output and process conditions for order_trace, spectral extraction, CA-HK, rv and qlp
 
