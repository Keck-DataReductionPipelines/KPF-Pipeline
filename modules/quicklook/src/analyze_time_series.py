import os
import ast
import time
#import glob
#import copy
import json
import yaml
#import sqlite3
#import calendar
import numpy as np
import pandas as pd
#from tqdm import tqdm
#from tqdm.notebook import tqdm_notebook
#from astropy.table import Table
#from astropy.io import fits
from datetime import datetime, timedelta
import matplotlib
matplotlib.rcParams['font.family'] = 'DejaVu Sans'
matplotlib.use("Agg")
import matplotlib.pyplot as plt
import matplotlib.dates as mdates
import matplotlib.ticker as ticker
import matplotlib.colors as mcolors
from matplotlib.ticker import FuncFormatter
<<<<<<< HEAD
#from functools import partial
#from concurrent.futures import ProcessPoolExecutor
=======
from modules.Utils.utils import DummyLogger, get_sunrise_sunset_ut
from modules.Utils.kpf_parse import get_datecode
from functools import partial
from concurrent.futures import ProcessPoolExecutor
>>>>>>> 9011403d
from matplotlib.dates import HourLocator, DayLocator, MonthLocator, YearLocator, AutoDateLocator, DateFormatter

from modules.Utils.utils import DummyLogger
#from modules.Utils.kpf_parse import get_datecode
from database.modules.utils.tsdb import TSDB

import sys
if sys.version_info >= (3, 9):
    from importlib import resources
else:
    import importlib_resources as resources

import cProfile
import pstats
from io import StringIO

class AnalyzeTimeSeries:

    """
    Description:
        This class contains a set of methods to create a database of data associated 
        with KPF observations, as well as methods to ingest data, query the database, 
        print data, and made time series plots.  An elaborate set of standard time series 
        plots can be made over intervals of days/months/years/decades spanning a date 
        range.  
        
        The ingested data comes from L0/2D/L1/L2 keywords and the TELEMETRY extension 
        in L0 files.  With the current version of this code, all TELEMETRY keywords are 
        added to the database an a small subset of the L0/2D/L1/L2 keywords are added. 
        These lists can be expanded, but will require re-ingesting the data (which takes 
        about half a day for all KPF observations).  RVs are currently not ingested, but 
        that capability should be added.

    Arguments:
        db_path (string) - path to database file
        base_dir (string) - L0 directory
        drop (boolean) - if true, the database at db_path is dropped at startup
        logger (logger object) - a logger object can be passed, or one will be created

#    Attributes:
#        L0_keyword_types (dictionary) - specifies data types for L0 header keywords
#        D2_keyword_types (dictionary) - specifies data types for 2D header keywords
#        L1_keyword_types (dictionary) - specifies data types for L1 header keywords
#        L2_keyword_types (dictionary) - specifies data types for L2 header keywords
#        L0_telemetry_types (dictionary) - specifies data types for L0 telemetry keywords
#        L2_RV_header_keyword_types (dictionary) - specifies data types for L2 RV header keywords
#        L2_RV_ccf_keyword_types (dictionary) - specifies data types for L2 CCF header keywords

    Related Commandline Scripts:
        'ingest_dates_kpf_tsdb.py' - ingest from a range of dates
        'ingest_watch_kpf_tsdb.py' - ingest by watching a set of directories
        'generate_time_series_plots.py' - creates standard time series plots
        
    To-do:
<<<<<<< HEAD
=======
        * Write methods to return a list of files that fail a list of QCs (using AND/OR) with optional nojunk flag
        * Add temperature derivatives as columns; they will need to be computed.
        * Add the option of using a Postgres database
>>>>>>> 9011403d
        * Make standard correlation plots.
        * Make standard phased plots (by day)
        * Make plot of correlation between per-order RVs and RVs per-chip and overall RVs.
        * Method to return the avg, std., etc. for a DB column over a time range, with conditions (e.g., fast-read mode only)
        * Make plots of temperature vs. RV for various types of RVs (correlation plots)
        * Add standard plots of flux vs. time for cals (all types?), stars, and solar -- highlight Junked files
        * Augment statistics in legends (median and stddev upon request)
        * Make a standard plot type that excludes outliers using ranges set 
          to, say, +/- 4-sigma where sigma is determined by aggressive outlier
          rejection.  This should be in Delta values.
        * For time series state plots, include the number of points in each state 
          in the legend.
    """

    def __init__(self, db_path='kpf_ts.db', base_dir='/data/L0', logger=None, drop=False, verbose=False):
       
        self.logger = logger if logger is not None else DummyLogger()
        self.logger.info('Starting AnalyzeTimeSeries')
        
        db_type='sqlite3'
        self.db = TSDB(db_type=db_type, db_path=db_path, base_dir=base_dir, logger=logger, drop=drop, verbose=verbose)


    def plot_time_series_multipanel(self, plotdict, 
                                    start_date=None, end_date=None, 
                                    clean=False, 
                                    fig_path=None, show_plot=False, 
                                    log_savefig_timing=False):
        """
        Generate a multi-panel plot of data in a KPF TSDB.  The data to be 
        plotted and attributes are stored in an array of dictionaries, which 
        can be read from YAML configuration files.  

        Args:
            panel_dict makes panel_arr ...
            panel_arr (array of dictionaries) - each dictionary in the array has keys:
                panelvars: a dictionary of matplotlib attributes including:
                    ylabel - text for y-axis label
                paneldict: a dictionary containing:
                    col: name of DB column to plot
                    plot_type: 'plot' (points with connecting lines), 
                               'scatter' (points), 
                               'step' (steps), 
                               'state' (for non-floats, like DRPTAG)
                    plot_attr: a dictionary containing plot attributes for a scatter plot, 
                        including 'label', 'marker', 'color'
                    not_junk: if set to 'True', only files with NOTJUNK=1 are included; 
                              if set to 'False', only files with NOTJUNK=0 are included
                    on_sky: if set to 'True', only on-sky observations will be included; 
                            if set to 'False', only calibrations will be included
                    only_object (not implemented yet): if set, only object names in the keyword's value will be queried
                    object_like (not implemented yet): if set, partial object names matching the keyword's value will be queried
            start_date (datetime object) - start date for plot
            end_date (datetime object) - end date for plot
            fig_path (string) - set to the path for the file to be generated
            show_plot (boolean) - show the plot in the current environment
            These are now part of the dictionaries:
                only_object (string or list of strings) - object names to include in query
                object_like (string or list of strings) - partial object names to search for
                on_sky (True, False, None) - using FIUMODE, select observations that are on-sky (True), off-sky (False), or don't care (None)

        Returns:
            PNG plot in fig_path or shows the plot it the current environment
            (e.g., in a Jupyter Notebook).
            
        To do:
            * Make a standard plot type that excludes outliers using ranges set 
              to, say, +/- 4-sigma where sigma is determined by aggressive outlier
              rejection.  This should be in Delta values.
            * Make standard correlation plots.
            * Make standard phased plots (by day)
        """
        import warnings
        warnings.filterwarnings("ignore", message=".*tight_layout.*")

        def num_fmt(n: float, sf: int = 3) -> str:
            """
            Returns number as a formatted string with specified number of significant figures
            :param n: number to format
            :param sf: number of sig figs in output
            """
            r = f'{n:.{sf}}'  # use existing formatter to get to right number of sig figs
            if 'e' in r:
                exp = int(r.split('e')[1])
                base = r.split('e')[0]
                r = base + '0' * (exp - sf + 2)
            return r
    
        def format_func(value, tick_number):
            """ For formatting of log plots """
            return num_fmt(value, sf=2)

        # Retrieve the appropriate standard plot dictionary
        if type(plotdict) == type('str'):
            plotdict_str = plotdict
            import static.tsdb_plot_configs
            all_yaml = static.tsdb_plot_configs.all_yaml # an attribute from static/tsdb_plot_configs/__init__.py        
            base_filenames = [os.path.basename(y) for y in all_yaml]
            base_filenames = [str.split(f,'.')[0] for f in base_filenames]
            try:
                ind = base_filenames.index(plotdict_str)
                plotdict = self.yaml_to_dict(all_yaml[ind])
                self.logger.info(f'Plotting from config: {all_yaml[ind]}')
            except Exception as e:
                self.logger.info(f"Couldn't find the file {plotdict_str}.  Error message: {e}")
                return
        
        panel_arr = plotdict['panel_arr']
        
        npanels = len(panel_arr)
        unique_cols = set()
        unique_cols.add('DATE-MID')
        unique_cols.add('FIUMODE')
        unique_cols.add('OBJECT')
        unique_cols.add('NOTJUNK')
        for panel in panel_arr:
            for d in panel['panelvars']:
                unique_cols.add(d['col'])
                if 'col_err' in d:
                    unique_cols.add(d['col_err'])
                if 'col_subtract' in d:
                    unique_cols.add(d['col_subtract'])
        # add this?
        #if 'only_object' in thispanel['paneldict']:
        #if 'object_like' in thispanel['paneldict']:

        fig, axs = plt.subplots(npanels, 1, sharex=True, figsize=(15, npanels*2.5+1), tight_layout=True)
        if npanels == 1:
            axs = [axs]  # Make axs iterable even when there's only one panel
        if npanels > 1:
            plt.subplots_adjust(hspace=0)
        #plt.tight_layout() # this caused a core dump in scripts/generate_time_series_plots.py

        overplot_night_box = False
        no_data = True # for now; will be set to False when data is detected
        for p in np.arange(npanels):
            thispanel = panel_arr[p]            
            not_junk = None
            if 'not_junk' in thispanel['paneldict']:
                if str(thispanel['paneldict']['not_junk']).lower() == 'true':
                    not_junk = True
                elif str(thispanel['paneldict']['not_junk']).lower() == 'false':
                    not_junk = False
            only_object = None
            if 'only_object' in thispanel['paneldict']:
                only_object = thispanel['paneldict']['only_object']
            object_like = None
#            if 'object_like' in thispanel['paneldict']:
#                if str(thispanel['paneldict']['object_like']).lower() == 'true':
#                    object_like = True
#                elif str(thispanel['paneldict']['object_like']).lower() == 'false':
#                    object_like = False
            only_source = None
            if 'only_source' in thispanel['paneldict']:
                only_source = thispanel['paneldict']['only_source']

            if start_date == None:
                start_date = datetime(2020, 1,  1)
                start_date_was_none = True
            else:
                start_date_was_none = False
            if end_date == None:
                end_date = datetime(2300, 1,  1)
                end_date_was_none = True
            else:
                end_date_was_none = False

            # Get data from database
<<<<<<< HEAD
            df = self.db.dataframe_from_db(unique_cols, 
                                           start_date=start_date, 
                                           end_date=end_date, 
                                           not_junk=not_junk, 
                                           only_object=only_object, 
                                           object_like=object_like,
                                           only_source=only_source, 
                                           verbose=False)
            df['DATE-MID'] = pd.to_datetime(df['DATE-MID']) # move this to dataframe_from_db ?
            if start_date_was_none == True:
                start_date = min(df['DATE-MID'])
            if end_date_was_none == True:
                end_date = max(df['DATE-MID'])
            df = df.sort_values(by='DATE-MID')

            # Remove outliers
            if clean:
                df = self.db.clean_df(df)

            # Filter using on_sky criterion
            if 'on_sky' in thispanel['paneldict']:
                if str(thispanel['paneldict']['on_sky']).lower() == 'true':
                    df = df[df['FIUMODE'] == 'Observing']
                elif str(thispanel['paneldict']['on_sky']).lower() == 'false':
                    df = df[df['FIUMODE'] == 'Calibration']
=======
            df = self.dataframe_from_db(unique_cols, 
                                        start_date=start_date, 
                                        end_date=end_date, 
                                        not_junk=not_junk, 
                                        only_object=only_object, 
                                        object_like=object_like,
                                        only_source=only_source, 
                                        verbose=False)
            
        	# Check if the resulting dataframe has any rows
            empty_df = (len(df) == 0) # True if the dataframe has no rows
            if not empty_df:
                df['DATE-MID'] = pd.to_datetime(df['DATE-MID']) # move this to dataframe_from_db ?
                if start_date_was_none == True:
                    start_date = min(df['DATE-MID'])
                if end_date_was_none == True:
                    end_date = max(df['DATE-MID'])
                df = df.sort_values(by='DATE-MID')
    
                # Remove outliers
                if clean:
                    df = self.clean_df(df)
    
                # Filter using on_sky criterion
                if 'on_sky' in thispanel['paneldict']:
                    if str(thispanel['paneldict']['on_sky']).lower() == 'true':
                        df = df[df['FIUMODE'] == 'Observing']
                    elif str(thispanel['paneldict']['on_sky']).lower() == 'false':
                        df = df[df['FIUMODE'] == 'Calibration']
>>>>>>> 9011403d
                    
            thistitle = ''
            if ((end_date - start_date).days <= 1.05) and ((end_date - start_date).days >= 0.95):
                if not empty_df:
                    t = [(date - start_date).total_seconds() / 3600 for date in df['DATE-MID']]
                xtitle = start_date.strftime('%B %d, %Y') + ' (UT; HST=UT-10 hours)'
                if 'title' in thispanel['paneldict']:
                    thistitle = thispanel['paneldict']['title'] + ": " + start_date.strftime('%Y-%m-%d') + " to " + end_date.strftime('%Y-%m-%d')
                
                axs[p].set_xlim(0, (end_date - start_date).total_seconds() / 3600)
                axs[p].xaxis.set_major_locator(ticker.MultipleLocator(2))  # major tick every 2 hr
                axs[p].xaxis.set_minor_locator(ticker.MultipleLocator(1))  # minor tick every 1 hr
                def format_HHMM(x, pos):
                    try:
                        date = start_date + timedelta(hours=x)
                        return date.strftime('%H:%M') + ' UT \n' + (date-timedelta(hours=10)).strftime('%H:%M') + ' HST'
                    except:
                        return ''
                axs[p].xaxis.set_major_formatter(ticker.FuncFormatter(format_HHMM))
                overplot_night_box = True
                
                sunrise, sunset = get_sunrise_sunset_ut("2025-04-12")
                sunrise_h = sunrise.hour + sunrise.minute/60 + sunrise.second/3600
                sunset_h  = sunset.hour  + sunset.minute/60  + sunset.second/3600
                axs[p].axvspan(sunset_h, sunrise_h, facecolor='lightgray', alpha=0.2, hatch='', edgecolor='silver')
                axs[p].annotate("Night", xy=((sunset_h+sunrise_h)/48, 1), xycoords='axes fraction', 
                                fontsize=10, color="silver", ha="center", va="top",
                                xytext=(0, -5), 
                                textcoords='offset points')
            elif abs((end_date - start_date).days) <= 1.2:
                if not empty_df:
                    t = [(date - start_date).total_seconds() / 3600 for date in df['DATE-MID']]
                xtitle = 'Hours since ' + start_date.strftime('%Y-%m-%d %H:%M') + ' UT'
                if 'title' in thispanel['paneldict']:
                    thistitle = str(thispanel['paneldict']['title']) + ": " + start_date.strftime('%Y-%m-%d %H:%M') + " to " + end_date.strftime('%Y-%m-%d %H:%M')
                axs[p].set_xlim(0, (end_date - start_date).total_seconds() / 3600)
                if not empty_df:
                    if 'narrow_xlim_daily' in thispanel['paneldict']:
                        if str(thispanel['paneldict']['narrow_xlim_daily']).lower() == 'true':
                            if len(t) > 1:
                                axs[p].set_xlim(min(t), max(t))
                axs[p].xaxis.set_major_locator(ticker.MaxNLocator(nbins=12, min_n_ticks=4, prune=None))
            elif abs((end_date - start_date).days) <= 3:
                if not empty_df:
                    t = [(date - start_date).total_seconds() / 86400 for date in df['DATE-MID']]
                xtitle = 'Days since ' + start_date.strftime('%Y-%m-%d %H:%M') + ' UT'
                if 'title' in thispanel['paneldict']:
                    thistitle = thispanel['paneldict']['title'] + ": " + start_date.strftime('%Y-%m-%d %H:%M') + " to " + end_date.strftime('%Y-%m-%d %H:%M')
                axs[p].set_xlim(0, (end_date - start_date).total_seconds() / 86400)
                axs[p].xaxis.set_major_locator(ticker.MaxNLocator(nbins=12, min_n_ticks=4, prune=None))
            elif 28 <= (end_date - start_date).days <= 31:
                if not empty_df:
                    t = [(date - start_date).total_seconds() / 86400 for date in df['DATE-MID']]
                xtitle = start_date.strftime('%B %Y') + ' (UT Times)'
                if 'title' in thispanel['paneldict']:
                    thistitle = thispanel['paneldict']['title'] + ": " + start_date.strftime('%Y-%m-%d') + " to " + end_date.strftime('%Y-%m-%d')
                
                axs[p].set_xlim(0, (end_date - start_date).days)
                axs[p].xaxis.set_major_locator(ticker.MultipleLocator(1))  # tick every 1 day
            
                # Custom formatter to convert "days since start" into actual calendar labels
                def format_mmdd(x, pos):
                    try:
                        date = start_date + timedelta(days=int(x))
                        return date.strftime('%d')
                    except:
                        return ''
                axs[p].xaxis.set_major_formatter(ticker.FuncFormatter(format_mmdd))
            elif abs((end_date - start_date).days) < 32:
                if not empty_df:
                     t = [(date - start_date).total_seconds() / 86400 for date in df['DATE-MID']]
                xtitle = 'Days since ' + start_date.strftime('%Y-%m-%d %H:%M') + ' UT'
                if 'title' in thispanel['paneldict']:
                    thistitle = thispanel['paneldict']['title'] + ": " + start_date.strftime('%Y-%m-%d') + " to " + end_date.strftime('%Y-%m-%d')
                axs[p].set_xlim(0, (end_date - start_date).total_seconds() / 86400)
                axs[p].xaxis.set_major_locator(ticker.MaxNLocator(nbins=12, min_n_ticks=3, prune=None))
            elif 360 <= (end_date - start_date).days <= 370:
                if not empty_df:
                    t = [(date - start_date).total_seconds() / 86400 for date in df['DATE-MID']]
                xtitle = start_date.strftime('%Y')
                if 'title' in thispanel['paneldict']:
                    thistitle = thispanel['paneldict']['title'] + ": " + start_date.strftime('%Y-%m-%d') + " to " + end_date.strftime('%Y-%m-%d')
                axs[p].set_xlim(0, (end_date - start_date).days)

                # Set major ticks at month boundaries
                month_starts = []
                current = start_date.replace(day=1)
                while current < end_date:
                    delta = (current - start_date).days
                    month_starts.append(delta)
                    if current.month == 12:
                        current = current.replace(year=current.year + 1, month=1)
                    else:
                        current = current.replace(month=current.month + 1)

                axs[p].xaxis.set_major_locator(ticker.FixedLocator(month_starts))
                def format_mmdd(x, pos):
                    try:
                        date = start_date + timedelta(days=int(x))
                        return date.strftime('%m-%d')
                    except:
                        return ''
                axs[p].xaxis.set_major_formatter(ticker.FuncFormatter(format_mmdd))
            else:
                if not empty_df:
                    t = df['DATE-MID'] # dates
                xtitle = 'Date'
                if 'title' in thispanel['paneldict']:
                    thistitle = thispanel['paneldict']['title'] + ": " + start_date.strftime('%Y-%m-%d') + " to " + end_date.strftime('%Y-%m-%d')
                axs[p].xaxis.set_major_formatter(mdates.DateFormatter('%Y-%m-%d'))
                axs[p].xaxis.set_major_locator(ticker.MaxNLocator(7, prune=None))
            if p == npanels-1: 
                axs[p].set_xlabel(xtitle, fontsize=14)
                axs[0].set_title(thistitle, fontsize=14)
            if 'ylabel' in thispanel['paneldict']:
                axs[p].set_ylabel(thispanel['paneldict']['ylabel'], fontsize=14)
            axs[p].grid(color='lightgray')        
            if 'yscale' in thispanel['paneldict']:
                if thispanel['paneldict']['yscale'] == 'log':
                    formatter = FuncFormatter(format_func)  # this doesn't seem to be working
                    axs[p].minorticks_on()
                    axs[p].grid(which='major', axis='x', color='darkgray',  linestyle='-', linewidth=0.5)
                    axs[p].grid(which='both',  axis='y', color='lightgray', linestyle='-', linewidth=0.5)
                    axs[p].set_yscale('log')
                    axs[p].yaxis.set_minor_locator(plt.AutoLocator())
                    axs[p].yaxis.set_major_formatter(formatter)
            else:
                axs[p].grid(color='lightgray')        
            ylim=False
            if 'ylim' in thispanel['paneldict']:
                if type(ast.literal_eval(thispanel['paneldict']['ylim'])) == type((1,2)):
                    ylim = ast.literal_eval(thispanel['paneldict']['ylim'])

            makelegend = True
            if 'nolegend' in thispanel['paneldict']:
                if str(thispanel['paneldict']['nolegend']).lower() == 'true':
                    makelegend = False

            subtractmedian = False
            if 'subtractmedian' in thispanel['paneldict']:
                if str(thispanel['paneldict']['subtractmedian']).lower() == 'true':
                    subtractmedian = True

            nvars = len(thispanel['panelvars'])
            if not empty_df:
                df_initial = df
                for i in np.arange(nvars):
                    df = df_initial # start fresh for each panel in case NaN values were removed.
                    if 'plot_type' in thispanel['panelvars'][i]:
                        plot_type = thispanel['panelvars'][i]['plot_type']
                    else:
                        plot_type = 'scatter'
                    
                    # Extract data from df and manipulate
                    col_name = thispanel['panelvars'][i]['col']
                    # Filter out invalid values in col_name
                    df = df[~df[col_name].isin(['NaN', 'null', 'nan', 'None', None, np.nan])]
                    col_data = df[col_name]
                    col_data_replaced = col_data  # default, no subtraction
                    
                    if 'col_subtract' in thispanel['panelvars'][i]:
                        col_subtract_name = thispanel['panelvars'][i]['col_subtract']
                        # Now filter out invalid values in col_subtract_name,
                        # and also re-filter col_name because removing rows re-indexes the DataFrame.
                        df = df[~df[col_subtract_name].isin(['NaN', 'null', 'nan', 'None', None, np.nan])]
                        # Re-grab the series after dropping rows
                        col_data = df[col_name]
                        col_subtract_data = df[col_subtract_name]
                        col_data_replaced = col_data - col_subtract_data
    
                    if 'col_multiply' in thispanel['panelvars'][i]:
                        col_data_replaced = pd.to_numeric(col_data_replaced, errors='coerce') * thispanel['panelvars'][i]['col_multiply']
    
                    if 'col_offset' in thispanel['panelvars'][i]:
                        col_data_replaced = pd.to_numeric(col_data_replaced, errors='coerce') + thispanel['panelvars'][i]['col_offset']
    
                    if 'col_err' in thispanel['panelvars'][i]:
                        col_data_err = df[thispanel['panelvars'][i]['col_err']]
                        col_data_err_replaced = col_data_err.replace('NaN',  np.nan)
                        col_data_err_replaced = col_data_err.replace('null', np.nan)
                        if 'col_multiply' in thispanel['panelvars'][i]:
                            col_data_err_replaced = pd.to_numeric(col_data_err_replaced, errors='coerce') * thispanel['panelvars'][i]['col_multiply']
    
                    if 'normalize' in thispanel['panelvars'][i]:
                        if thispanel['panelvars'][i]['normalize'] == True:
                            col_data_replaced = pd.to_numeric(col_data_replaced, errors='coerce') / np.nanmedian(pd.to_numeric(col_data_replaced, errors='coerce'))
                    
                    if plot_type == 'state':
                        states = np.array(col_data_replaced)
                    else:
                        data = np.array(col_data_replaced, dtype='float')
                        if plot_type == 'errorbar':
                            data_err = np.array(col_data_err_replaced, dtype='float')
    
                    if abs((end_date - start_date).days) <= 1.2:
                        t = [(date - start_date).total_seconds() / 3600 for date in df['DATE-MID']]
                    elif abs((end_date - start_date).days) <= 3:
                        t = [(date - start_date).total_seconds() / 86400 for date in df['DATE-MID']]
                    elif abs((end_date - start_date).days) < 32:
                        t = [(date - start_date).total_seconds() / 86400 for date in df['DATE-MID']]
                    elif 360 <= (end_date - start_date).days <= 370:
                        if not empty_df:
                            t = [(date - start_date).total_seconds() / 86400 for date in df['DATE-MID']]

                    else:
                        t = df['DATE-MID'] # dates
    
                    # Set plot attributes
                    plot_attributes = {}
                    if plot_type != 'state':
                        if np.count_nonzero(~np.isnan(data)) > 0:
                            if subtractmedian:
                                data -= np.nanmedian(data)
                            if 'plot_attr' in thispanel['panelvars'][i]:
                                if 'label' in thispanel['panelvars'][i]['plot_attr']:
                                    label = thispanel['panelvars'][i]['plot_attr']['label']
                                    try:
                                        if makelegend:
                                            if len(~np.isnan(data)) > 0:
                                                median = np.nanmedian(data)
                                            else:
                                                median = 0.
                                            if len(~np.isnan(data)) > 2:
                                                std_dev = np.nanstd(data)
                                                if std_dev != 0 and not np.isnan(std_dev):
                                                    decimal_places = max(1, 2 - int(np.floor(np.log10(abs(std_dev)))) - 1)
                                                else:
                                                    decimal_places = 1
                                            else:
                                                decimal_places = 1
                                                std_dev = 0.
                                            formatted_median = f"{median:.{decimal_places}f}"
                                            if len(~np.isnan(data)) > 2:
                                                formatted_std_dev = f"{std_dev:.{decimal_places}f}"
                                                label += ' (' + formatted_std_dev 
                                                if 'unit' in thispanel['panelvars'][i]:
                                                    label += ' ' + str(thispanel['panelvars'][i]['unit'])
                                                label += ' rms)'
                                    except Exception as e:
                                        self.logger.error(e)
                                plot_attributes = thispanel['panelvars'][i]['plot_attr']
                                if 'label' in plot_attributes:
                                    plot_attributes['label'] = label
                            else:
                               plot_attributes = {}
    
                    # Plot type: scatter plot
                    if plot_type == 'scatter':
                        axs[p].scatter(t, data, **plot_attributes)
                    
                    # Plot type: scatter plot with error bars
                    if plot_type == 'errorbar':
                        axs[p].errorbar(t, data, yerr=data_err, **plot_attributes)
                    
                    # Plot type: connected points
                    if plot_type == 'plot':
                        axs[p].plot(t, data, **plot_attributes)
                    
                    # Plot type: stepped lines
                    if plot_type == 'step':
                        axs[p].step(t, data, **plot_attributes)
                    
                    # Plot type: scatter plots for non-float 'states'
                    if plot_type == 'state':
                        # Plot states (e.g., DRP version number or QC result)
                        # First, convert states to a consistent type for comparison
                        states = [float(s) if is_numeric(s) else s for s in states]
                        # Separate numeric and non-numeric states for sorting
                        numeric_states = sorted(s for s in states if isinstance(s, float))
                        non_numeric_states = sorted(s for s in states if isinstance(s, str))
                        unique_states = sorted(set(states), key=lambda x: (not isinstance(x, float), x))
                        unique_states = list(set(unique_states))
                        # Check if unique_states contains only 0, 1, and None - QC test
                        if set(unique_states).issubset({0.0, 1.0, 'None'}):
                            states = ['Pass' if s == 1.0 else 'Fail' if s == 0.0 else s for s in states]
                            unique_states = sorted(set(states), key=lambda x: (not isinstance(x, float), x))
                            unique_states = list(set(unique_states))
                            if (unique_states == ['Pass', 'Fail']) or (unique_states == ['Pass']) or (unique_states == ['Fail']):
                                 unique_states = ['Fail', 'Pass']  # put Pass on the top of the plot
                            state_to_color = {'Fail': 'indianred', 'Pass': 'forestgreen', 'None': 'cornflowerblue'}
                            if thispanel['paneldict']['ylabel'] == 'Junk Status':
                                states = ['Not Junk' if s == 'Pass' else 'Junk' if s == 'Fail' else s for s in states]
                                unique_states = ['Junk', 'Not Junk']
                                state_to_color = {'Junk': 'indianred', 'Not Junk': 'forestgreen', 'None': 'cornflowerblue'}
                            mapped_states = [unique_states.index(state) if state in unique_states else None for state in states]
                            colors = [state_to_color[state] if state in state_to_color else 'black' for state in states]
                            color_map = {state: state_to_color[state] for state in unique_states if state in state_to_color}
                        else:
                            unique_states = sorted(list(set(unique_states)))
                            state_to_num = {state: i for i, state in enumerate(unique_states)}
                            mapped_states = [state_to_num[state] for state in states]
                            colors = plt.cm.jet(np.linspace(0, 1, len(unique_states)))
                            color_map = {state: colors[i] for i, state in enumerate(unique_states)}
                        try:
                            # check for a set of conditions that took forever to figure out
                            if (hasattr(t, 'tolist') and callable(getattr(t, 'tolist'))):
                                t = t.tolist()
                            else:
                                t = list(t)
                        except Exception as e:
                            self.logger.info(f"Error converting to a list: {e}")
                        try:
                            if (hasattr(states, 'tolist') and callable(getattr(states, 'tolist'))):
                                states = states.tolist()
                            else:
                                states = list(states)
                        except Exception as e:
                            self.logger.info(f"Error converting to a list: {e}")
                        if len(states) != len(t):
                            # Handle the mismatch
                            print(f"Length mismatch: states has {len(states)} elements, t has {len(t)}")
                        for state in unique_states:
                            color = color_map[state]
                            indices = [i for i, s in enumerate(states) if s == state]
                            label_text = f"{state} ({len(indices)})"
                            axs[p].scatter([t[i] for i in indices], [mapped_states[i] for i in indices], color=color, label=label_text)
                        axs[p].set_yticks(range(len(unique_states)))
                        axs[p].set_yticklabels(unique_states)
                    
                    # Print 'no data' if appropriate
                    if len(t) > 1:
                        no_data = False # this is checked for each variable
                    if (no_data and i == nvars-1):
                        axs[p].text(0.5, 0.5, 'No Data', 
                                    horizontalalignment='center', verticalalignment='center', 
                                    fontsize=24, transform=axs[p].transAxes)
    
                    axs[p].xaxis.set_tick_params(labelsize=10)
                    axs[p].yaxis.set_tick_params(labelsize=10)

            # Draw translucent boxes
            if 'axhspan' in thispanel['paneldict']:
                # This is needed so that ylim autoscaling is based on data and not the boxes below
                axs[p].relim()            
                axs[p].autoscale_view()   
#                ymin, ymax = axs[p].get_ylim()
#                axs[p].set_ylim(ymin, ymax)
                axs[p].set_autoscale_on(False)
                # Draw boxes
                for key, axh in thispanel['paneldict']['axhspan'].items():
                     ymin = axh['ymin']
                     ymax = axh['ymax']
                     clr  = axh['color']
                     alp  = axh['alpha']
                     axs[p].axhspan(ymin, ymax, color=clr, alpha=alp)
                


            # Make legend
            if makelegend:
                if not no_data:
                    if len(t) > 0:
                        if 'legend_frac_size' in thispanel['paneldict']:
                            legend_frac_size = thispanel['paneldict']['legend_frac_size']
                        else:
                            legend_frac_size = 0.20
                        handles, labels = axs[p].get_legend_handles_labels()
                        sorted_pairs = sorted(zip(handles, labels), key=lambda x: x[1], reverse=True)
                        handles, labels = zip(*sorted_pairs)
                        axs[p].legend(handles, labels, loc='upper right', bbox_to_anchor=(1+legend_frac_size, 1))

            # Set y limits
            if ylim:
                axs[p].set_ylim(ylim)

            # Add background grid
            axs[p].grid(color='lightgray')

        # Create a timestamp and annotate in the lower right corner
        current_time = datetime.now().strftime('%Y-%m-%d %H:%M:%S')
        timestamp_label = f"KPF QLP: {current_time} UT"
        plt.annotate(timestamp_label, xy=(1, 0), xycoords='axes fraction', 
                    fontsize=8, color="darkgray", ha="right", va="bottom",
                    #xytext=(100, -32), 
                    xytext=(0, -38), 
                    textcoords='offset points')
        plt.subplots_adjust(bottom=0.1)     

        # Display the plot or make a PNG
        try:
            if fig_path != None:
                t0 = time.process_time()
                plt.savefig(fig_path, dpi=300, facecolor='w')
                if log_savefig_timing:
                    self.logger.info(f'Seconds to execute savefig: {(time.process_time()-t0):.1f}')
            if show_plot == True:
                plt.show()
            plt.close('all')
        except Exception as e:
            self.logger.info(f"Error saving file or showing plot: {e}")


    def plot_nobs_histogram(self, plot_dict=None, 
                            interval='full', date=None, exclude_junk=False, 
                            only_sources=['all'], only_autocal=False,
                            plot_junk=False, plot_source=False, 
                            fig_path=None, show_plot=False):
        """
        Plot a histogram of the number of observations per day or hour, 
        optionally color-coded by 'NOTJUNK' or 'Source'.
    
        Args:
            interval (string) - time interval over which plot is made
                                default: 'full',
                                possible values: 'full', 'decade', 'year', 'month', 'day'
            date (string) - one date in the interval (format: 'YYYYMMDD' or 'YYYY-MM-DD')
            only_sources (array of strings) - only observations whose Source name matches an element of only_strings are used
                                              possible sources = 'Bias', 'Dark', 'Flat', 'Wide Flat', 'LFC', 'Etalon', 'ThAr', 'UNe', 'Sun', 'Star'
            only_autocal - only observations OBJECT name includes 'autocal' are used
            exclude_junk (boolean) - if True, observations with NOTJUNK=False are removed
            plot_junk (boolean) - if True, will color-code based on 'NOTJUNK' column
            plot_source (boolean) - if True, will color-code based on 'Source' column
            fig_path (string) - set to the path for the file to be generated
            show_plot (boolean) - show the plot in the current environment
            
        Returns:
            PNG plot in fig_path or shows the plot in the current environment
            (e.g., in a Jupyter Notebook). 
        
        To-do: 
            Add highlighting of QC tests
        """
        
        # Use plotting dictionary, if provided
        #   (inspired by dictionaries for plot_time_series_multipanel)
        dict_ylabel = ''
        if plot_dict != None:
            panel_arr = plot_dict['panel_arr']
            if 'ylabel' in ['paneldict']:
                 dict_ylabel = panel_arr[0]['paneldict']['ylabel']
            if 'not_junk' in panel_arr[0]['paneldict']:
                 exclude_junk = bool(panel_arr[0]['paneldict']['not_junk'])
            if 'only_sources' in panel_arr[0]['paneldict']:
                 only_sources = panel_arr[0]['paneldict']['only_sources']
            if 'plot_source' in panel_arr[0]['paneldict']:
                 plot_source = panel_arr[0]['paneldict']['plot_source']

        # Define the source categories and their colors
        source_order = ['Bias', 'Dark', 'Flat', 'Wide Flat', 'LFC', 'Etalon', 'ThAr', 'UNe', 'Sun', 'Star']
        source_colors = {
            'Bias':      'gray',
            'Dark':      'black',
            'Flat':      'gainsboro',
            'Wide Flat': 'silver',
            'LFC':       'gold',
            'Etalon':    'chocolate',
            'ThAr':      'orange',
            'UNe':       'forestgreen',
            'Sun':       'cornflowerblue',
            'Star':      'royalblue'
        }
    
        # Load data
        columns = ['DATE-BEG', 'NOTJUNK', 'Source', 'OBJECT']
        df = self.db.dataframe_from_db(columns)
        df['DATE-BEG'] = pd.to_datetime(df['DATE-BEG'], errors='coerce')
        #df['DATE-END'] = pd.to_datetime(df['DATE-END'], errors='coerce')
        df = df.dropna(subset=['DATE-BEG'])
        #df = df.dropna(subset=['DATE-END'])
        start_date = df['DATE-BEG'].dt.date.min()
        end_date   = df['DATE-BEG'].dt.date.max()

        if exclude_junk:
            df = df[df['NOTJUNK'] == 1.0]      
    
        if not ('all' in only_sources):
            df = df[df['Source'].isin(only_sources)]
            
        if only_autocal:
            df = df[df['OBJECT'].str.contains('autocal', na=False)]
        
        # Parse the date string into a timestamp
        if date is not None:
            date = pd.to_datetime(date, format='%Y%m%d', errors='coerce')  # Handle YYYYMMDD format
            if pd.isna(date):
                date = pd.to_datetime(date, errors='coerce')  # Handle other formats like YYYY-MM-DD
            if pd.isna(date):
                raise ValueError(f"Invalid date format: {date}")
    
        # Filter data based on interval
        if interval == 'decade':
            start_date = pd.Timestamp(f"{date.year // 10 * 10}-01-01")
            end_date = pd.Timestamp(f"{date.year // 10 * 10 + 9}-12-31")
            df = df[(df['DATE-BEG'] >= start_date) & (df['DATE-BEG'] <= end_date)]
            df['DATE'] = df['DATE-BEG'].dt.date
            full_range = pd.date_range(start=f'{start_date.year}-{start_date.month}-{start_date.day}', end=f'{end_date.year}-{end_date.month}-{end_date.day}', freq='D')
            entry_counts = df['DATE'].value_counts().sort_index()
            entry_counts = entry_counts.reindex(full_range, fill_value=0)
            major_locator = YearLocator()
            major_formatter = DateFormatter("%Y")
            minor_locator = None
            column_to_count = 'DATE'
            plot_title = f"Observations (Decade: {start_date.year}-{end_date.year}"
    
        elif interval == 'year':
            start_date = pd.Timestamp(f"{date.year}-01-01")
            end_date = pd.Timestamp(f"{date.year}-12-31")
            df = df[(df['DATE-BEG'] >= start_date) & (df['DATE-BEG'] <= end_date)]
            df['DATE'] = df['DATE-BEG'].dt.date
            full_range = pd.date_range(start=f'{start_date.year}-{start_date.month}-{start_date.day}', end=f'{end_date.year}-{end_date.month}-{end_date.day}', freq='D')
            entry_counts = df['DATE'].value_counts().sort_index()
            entry_counts = entry_counts.reindex(full_range, fill_value=0)
            major_locator = MonthLocator()
            major_formatter = DateFormatter("%b")  # Format ticks as month names (Jan, Feb, etc.)
            minor_locator = None
            column_to_count = 'DATE'
            plot_title = f"Observations (Year: {date.year}"
    
        elif interval == 'month':
            start_date = pd.Timestamp(f"{date.year}-{date.month:02d}-01")
            end_date = (start_date + pd.offsets.MonthEnd(0) + timedelta(days=1) - timedelta(seconds=0.1))
            df = df[(df['DATE-BEG'] >= start_date) & (df['DATE-BEG'] <= end_date)]
            df['DAY'] = df['DATE-BEG'].dt.day    
            #full_range = pd.date_range(start=f'{start_date.year}-{start_date.month}-{start_date.day}', end=f'{end_date.year}-{end_date.month}-{end_date.day}', freq='D')
            full_range = range(1, end_date.day + 1) 
            entry_counts = df['DAY'].value_counts().sort_index()
            entry_counts = entry_counts.reindex(full_range, fill_value=0)
            major_locator = DayLocator()
            major_formatter = lambda x, _: f"{int(x)}" if 1 <= x <= end_date.day else ""
            minor_locator = None
            column_to_count = 'DAY'
            plot_title = f"Observations (Month: {date.year}-{date.month:02d}"
    
        elif interval == 'day':
            start_date = pd.Timestamp(f"{date.year}-{date.month:02d}-{date.day:02d}")
            end_date = start_date + timedelta(days=1)# - timedelta(seconds=1)
            df = df[(df['DATE-BEG'] >= start_date) & (df['DATE-BEG'] <= end_date)]
            df['HOUR'] = df['DATE-BEG'].dt.hour
            entry_counts = df['HOUR'].value_counts().sort_index()
            hourly_range = pd.Index(range(24))  # 0 through 23 hours
            entry_counts = entry_counts.reindex(hourly_range, fill_value=0)
            major_locator = plt.MultipleLocator(1)  # Tick every hour
            major_formatter = lambda x, _: f"{int(x):02d}:00" if 0 <= x <= 23 else ""
            minor_locator = None
            column_to_count = 'HOUR'
            plot_title = f"Observations (Day: {date.year}-{date.month:02d}-{date.day:02d}"
        else: # Default: 'full' interval
            df['DATE'] = df['DATE-BEG'].dt.date
            full_range = pd.date_range(start=f'{start_date.year}-{start_date.month}-{start_date.day}', end=f'{end_date.year}-{end_date.month}-{end_date.day}', freq='D')
            entry_counts = df['DATE'].value_counts().sort_index()
            entry_counts = entry_counts.reindex(full_range, fill_value=0)
            major_locator = AutoDateLocator()
            major_formatter = DateFormatter("%Y-%m")
            minor_locator = None
            column_to_count = 'DATE'
            plot_title = f"Observations (Full Range: {start_date.year}-{start_date.month:02d}-{start_date.day:02d} - {end_date.year}-{end_date.month:02d}-{end_date.day:02d}"
            
            # Ensure full date range is displayed
            full_range = pd.date_range(start=start_date, end=end_date, freq='D')
            entry_counts = entry_counts.reindex(full_range, fill_value=0)

        if not ('all' in only_sources):
            plot_title = plot_title + " - " + ', '.join(only_sources)
        if only_autocal:
            plot_title = plot_title + " - only autocal"
        if exclude_junk:
            plot_title = plot_title + " - junk excluded"
        plot_title = plot_title + ")"
        
        # Ensure all index values are datetime.date for consistent processing
        if isinstance(entry_counts.index, pd.DatetimeIndex):
            entry_counts.index = entry_counts.index.map(lambda x: x.date())
    
        # Adjust bar positions and plot edges for proper alignment
        bar_positions = entry_counts.index.map(
            lambda x: x.toordinal() if type(x) == type(datetime(2024, 1, 1, 1, 1, 1)) else x
        )

        if interval == 'decade':
            x_min = datetime(bar_positions[0].year // 10 * 10, 1, 1)
            x_max = datetime(bar_positions[0].year // 10 * 10 + 10, 1, 1)
        elif interval == 'year':
            x_min = datetime(bar_positions[0].year, 1, 1)
            x_max = datetime(bar_positions[0].year+1, 1, 1)
        elif interval == 'month':
            x_min = 0.5
            x_max = (datetime(date.year, date.month % 12 + 1, 1) - datetime(date.year, date.month, 1)).days + 0.5
        elif interval == 'day':
            x_min = 0 
            x_max = 24
        else: # Default: 'full' interval
            x_min = bar_positions.min() 
            x_max = bar_positions.max() 

        if plot_source and interval == 'day':
            plt.figure(figsize=(12, 4))
        else:
            plt.figure(figsize=(15, 4))
    
        # Plot stacked source data
        if plot_source:
            bottom_values = [0] * len(bar_positions)
            legend_labels = []  # Store labels with counts for the legend
            for source in source_order:
                source_counts = df[df['Source'] == source][column_to_count].value_counts().sort_index()
                source_counts = source_counts.reindex(entry_counts.index, fill_value=0)
    
                if interval == 'day':
                    plt.bar(bar_positions, source_counts.values, width=1, align='edge',
                            color=source_colors[source], label=source, bottom=bottom_values, zorder=3)
                else: 
                    plt.bar(bar_positions, source_counts.values, width=1, align='center',
                            color=source_colors[source], label=source, bottom=bottom_values, zorder=3)
                bottom_values = [b + s for b, s in zip(bottom_values, source_counts.values)]

                # Add source label with count for 'day' interval
                if interval in ['month', 'day']:
                    total_source_count = source_counts.sum()
                    legend_labels.append(f"{source} ({int(total_source_count)})")
                else:
                    legend_labels.append(source)

            # Place legend outside of the plot on the right
            handles, _ = plt.gca().get_legend_handles_labels()
            handles = handles[::-1]  # Reverse handles to match legend_labels order
            legend_labels = legend_labels[::-1]  # Reverse labels for proper order

            plt.legend(
                handles, legend_labels,  # Use updated labels
                title="Sources",
                loc='center left',
                bbox_to_anchor=(1.01, 0.5),  # Adjust legend position (to the right of the plot)
                fontsize=10
            )
            plt.gcf().set_size_inches(15, 4)  # Increase the figure width
        elif plot_junk:
            notjunk_counts = df[df['NOTJUNK'] == True][column_to_count].value_counts().sort_index()
            junk_counts    = df[df['NOTJUNK'] == False][column_to_count].value_counts().sort_index()
            notjunk_counts = notjunk_counts.reindex(entry_counts.index, fill_value=0)
            junk_counts    = junk_counts.reindex(entry_counts.index, fill_value=0)

            if interval == 'day':
                plt.bar(bar_positions, notjunk_counts.values, width=1, align='edge', color='green', label='Not Junk', zorder=3)
                plt.bar(bar_positions, junk_counts.values,    width=1, align='edge', color='red',   label='Junk',     zorder=3, bottom=notjunk_counts.values)
            else: 
                plt.bar(bar_positions, notjunk_counts.values, width=1, align='center', color='green', label='Not Junk', zorder=3)
                plt.bar(bar_positions, junk_counts.values,    width=1, align='center', color='red',   label='Junk',     zorder=3, bottom=notjunk_counts.values)

            plt.legend()
        else:
            if interval == 'day':
                plt.bar(bar_positions, entry_counts.values, width=1, align='edge', zorder=3)
            else: 
                plt.bar(bar_positions, entry_counts.values, width=1, align='center', zorder=3)
        if interval == 'day':
            plt.xlabel("Hour of Day (UT)", fontsize=14)
            
        elif interval == 'month':
            plt.xlabel("Day of Month", fontsize=14)
        else:
            plt.xlabel("Date", fontsize=14)
        if dict_ylabel != '':
            plt.ylabel(dict_ylabel, fontsize=14)
        else:
            plt.ylabel("Number of Observations", fontsize=14)
        plt.title(plot_title, fontsize=14)
    
        ax = plt.gca()
        ax.xaxis.set_major_locator(major_locator)
        ax.xaxis.set_major_formatter(major_formatter)
        if interval == 'day':
            ax.xaxis.set_tick_params(labelsize=9)
        else:
            ax.xaxis.set_tick_params(labelsize=10)
        ax.yaxis.set_tick_params(labelsize=10)
        if minor_locator:
            ax.xaxis.set_minor_locator(minor_locator)
        ax.grid(visible=True, which='major', axis='both', linestyle='--', color='lightgray', zorder=1)
        ax.set_axisbelow(True)
        ax.set_xlim(x_min, x_max)
        plt.tight_layout(rect=[0, 0, 0.85, 1])  # Adjust plot area to leave space for the legend
    
        # Add black box around the axes
        for spine in ax.spines.values():
            spine.set_edgecolor('black')
            spine.set_linewidth(1)
            spine.set_zorder(4)
            spine.set_visible(True)
    
        # Save or show the plot
        if fig_path is not None:
            plt.savefig(fig_path, dpi=300, facecolor='w')
        if show_plot:
            plt.show()
        plt.close('all')


    def yaml_to_dict(self, yaml_or_path):
        """
        Read a plotting configuration from either a YAML file or a YAML string.
        
        1) If `yaml_or_path` is a valid file path, open that file and parse.
        2) Otherwise, treat `yaml_or_path` as a YAML string and parse it directly.
        """
        if os.path.isfile(yaml_or_path):
            # It's an actual file path on disk
            with open(yaml_or_path, 'r') as f:
                plotdict = yaml.safe_load(f)
        else:
            # It's a (multi-line) YAML string
            plotdict = yaml.safe_load(yaml_or_path)
    
        return plotdict
    
    
    def plot_all_quicklook(self, start_date=None, interval=None, clean=True, 
                           last_n_days=None, 
                           fig_dir=None, show_plot=False, 
                           print_plot_names=False, verbose=False):
        """
        Generate all of the standard time series plots for the quicklook.  
        Depending on the value of the input 'interval', the plots have time ranges 
        that are daily, weekly, yearly, or decadal.

        Args:
            start_date (datetime object) - start date for plot
            interval (string) - 'day', 'month', 'year', or 'decade'
            last_n_days (int) - overrides start_date and makes a plot over the last n days
            fig_path (string) - set to the path for the files to be generated.
            show_plot (boolean) - show the plot in the current environment.
            print_plot_names (boolean) - prints the names of possible plots and exits

        Returns:
            PNG plot in fig_path or shows the plots it the current environment
            (e.g., in a Jupyter Notebook).
        """

        plots = {}

        import static.tsdb_plot_configs
        yaml_paths = static.tsdb_plot_configs.all_yaml # an attribute from static/tsdb_plot_configs/__init__.py
        
        for this_yaml_path in yaml_paths:
            thisplotconfigdict = self.yaml_to_dict(this_yaml_path)
            plot_name = str.split(str.split(this_yaml_path,'/')[-1], '.')[0]
            subdir = str.split(os.path.dirname(this_yaml_path),'/')[-1]
            tempdict = {
                "plot_name": plot_name,
                "plot_type": thisplotconfigdict.get("plot_type", ""),
                "subdir": subdir,
                "description": thisplotconfigdict.get("description", ""),
                "panel_arr": thisplotconfigdict["panel_arr"],
            }
            plots[plot_name] = tempdict

        if print_plot_names:
            print("Plots available:")
            for p in plots:
                print("    '" + plots[p]["plot_name"] + "': " + plots[p]["description"])
            return

        if (last_n_days != None) and (type(last_n_days) == type(1)):
            now = datetime.now()
            if last_n_days > 3:
                end_date = (now + timedelta(days=1)).replace(hour=0, minute=0, second=0, microsecond=0)
            else:
                end_date = now
            start_date = end_date - timedelta(days=last_n_days)

        if not isinstance(start_date, datetime):
            self.logger.error("'start_date' must be a datetime object.")
            return        
        
        for p in plots:
            plot_name = plots[p]["plot_name"]
            if verbose:
                self.logger.info(f"AnalyzeTimeSeries.plot_all_quicklook: making {plot_name}")

            # Set filename 
            if plots[p]['plot_type'] == 'time_series_multipanel':
                type_string = '_ts_'
            elif plots[p]['plot_type'] == 'nobs_histogram':
                type_string = '_nobs_'

            if interval == 'day':
                end_date = start_date + timedelta(days=1)
                filename = 'kpf_' + start_date.strftime("%Y%m%d") + type_string + plot_name + '.png' 
            elif interval == 'month':
                end_date = add_one_month(start_date)
                filename = 'kpf_' + start_date.strftime("%Y%m") + type_string + plot_name + '.png' 
            elif interval == 'year':
                end_date = datetime(start_date.year+1, start_date.month, start_date.day)
                filename = 'kpf_' + start_date.strftime("%Y") + type_string + plot_name + '.png' 
            elif interval == 'decade':
                end_date = datetime(start_date.year+10, start_date.month, start_date.day)
                filename = 'kpf_' + start_date.strftime("%Y")[0:3] + '0' + type_string + plot_name + '.png' 
            elif (last_n_days != None) and (type(last_n_days) == type(1)):
                filename = 'kpf_last' + str(last_n_days) + 'days' + type_string + plot_name + '.png'                 
            else:
                self.logger.error("The input 'interval' must be 'daily', 'weekly', 'yearly', or 'decadal'.")
                return

            if fig_dir != None:
                if not fig_dir.endswith('/'):
                    fig_dir += '/'
                savedir = fig_dir + plots[p]["subdir"] + '/'
                os.makedirs(savedir, exist_ok=True) # make directories if needed
                fig_path = savedir + filename
                self.logger.info('Making ' + fig_path)
            else:
                fig_path = None

            # Make Plot
            plot_dict = plots[p]
            if plot_dict['plot_type'] == 'time_series_multipanel':
                try:
                    self.plot_time_series_multipanel(plot_dict, 
                                                     start_date=start_date, 
                                                     end_date=end_date, 
                                                     fig_path=fig_path, 
                                                     show_plot=show_plot, 
                                                     clean=clean)
                except Exception as e:
                    self.logger.error(f"Error while plotting {plot_name}: {e}")
                    continue  # Skip to the next plot
            elif plot_dict['plot_type'] == 'nobs_histogram':        
                try:
                    self.plot_nobs_histogram(plot_dict=plot_dict, 
                                             date=start_date.strftime('%Y%m%d'), 
                                             interval=interval,
                                             fig_path=fig_path, 
                                             show_plot=show_plot)
                except Exception as e:
                    self.logger.error(f"Error while plotting {plot_name}: {e}")
                    continue  # Skip to the next plot


def add_one_month(inputdate):
    """
    Add one month to a datetime object, accounting for the number of days per month.
    """
    year, month, day = inputdate.year, inputdate.month, inputdate.day
    if month == 12:
        month = 1
        year += 1
    else:
        month += 1
    if month in [4, 6, 9, 11] and day > 30:
        day = 30
    elif month == 2:
        if (year % 4 == 0 and year % 100 != 0) or (year % 400 == 0):
            if day > 29:
                day = 29
        else:
            if day > 28:
                day = 28
    
    outputdate = datetime(year, month, day)
    return outputdate

def is_numeric(value):
    if value is None:  # Explicitly handle NoneType
        return False
    try:
        float(value)  # Attempt to convert to float
        return True
    except (ValueError, TypeError):
        return False<|MERGE_RESOLUTION|>--- conflicted
+++ resolved
@@ -22,19 +22,13 @@
 import matplotlib.ticker as ticker
 import matplotlib.colors as mcolors
 from matplotlib.ticker import FuncFormatter
-<<<<<<< HEAD
-#from functools import partial
-#from concurrent.futures import ProcessPoolExecutor
-=======
 from modules.Utils.utils import DummyLogger, get_sunrise_sunset_ut
 from modules.Utils.kpf_parse import get_datecode
 from functools import partial
 from concurrent.futures import ProcessPoolExecutor
->>>>>>> 9011403d
 from matplotlib.dates import HourLocator, DayLocator, MonthLocator, YearLocator, AutoDateLocator, DateFormatter
 
 from modules.Utils.utils import DummyLogger
-#from modules.Utils.kpf_parse import get_datecode
 from database.modules.utils.tsdb import TSDB
 
 import sys
@@ -85,12 +79,6 @@
         'generate_time_series_plots.py' - creates standard time series plots
         
     To-do:
-<<<<<<< HEAD
-=======
-        * Write methods to return a list of files that fail a list of QCs (using AND/OR) with optional nojunk flag
-        * Add temperature derivatives as columns; they will need to be computed.
-        * Add the option of using a Postgres database
->>>>>>> 9011403d
         * Make standard correlation plots.
         * Make standard phased plots (by day)
         * Make plot of correlation between per-order RVs and RVs per-chip and overall RVs.
@@ -259,7 +247,6 @@
                 end_date_was_none = False
 
             # Get data from database
-<<<<<<< HEAD
             df = self.db.dataframe_from_db(unique_cols, 
                                            start_date=start_date, 
                                            end_date=end_date, 
@@ -268,33 +255,7 @@
                                            object_like=object_like,
                                            only_source=only_source, 
                                            verbose=False)
-            df['DATE-MID'] = pd.to_datetime(df['DATE-MID']) # move this to dataframe_from_db ?
-            if start_date_was_none == True:
-                start_date = min(df['DATE-MID'])
-            if end_date_was_none == True:
-                end_date = max(df['DATE-MID'])
-            df = df.sort_values(by='DATE-MID')
-
-            # Remove outliers
-            if clean:
-                df = self.db.clean_df(df)
-
-            # Filter using on_sky criterion
-            if 'on_sky' in thispanel['paneldict']:
-                if str(thispanel['paneldict']['on_sky']).lower() == 'true':
-                    df = df[df['FIUMODE'] == 'Observing']
-                elif str(thispanel['paneldict']['on_sky']).lower() == 'false':
-                    df = df[df['FIUMODE'] == 'Calibration']
-=======
-            df = self.dataframe_from_db(unique_cols, 
-                                        start_date=start_date, 
-                                        end_date=end_date, 
-                                        not_junk=not_junk, 
-                                        only_object=only_object, 
-                                        object_like=object_like,
-                                        only_source=only_source, 
-                                        verbose=False)
-            
+
         	# Check if the resulting dataframe has any rows
             empty_df = (len(df) == 0) # True if the dataframe has no rows
             if not empty_df:
@@ -307,7 +268,7 @@
     
                 # Remove outliers
                 if clean:
-                    df = self.clean_df(df)
+                    df = self.db.clean_df(df)
     
                 # Filter using on_sky criterion
                 if 'on_sky' in thispanel['paneldict']:
@@ -315,7 +276,6 @@
                         df = df[df['FIUMODE'] == 'Observing']
                     elif str(thispanel['paneldict']['on_sky']).lower() == 'false':
                         df = df[df['FIUMODE'] == 'Calibration']
->>>>>>> 9011403d
                     
             thistitle = ''
             if ((end_date - start_date).days <= 1.05) and ((end_date - start_date).days >= 0.95):
