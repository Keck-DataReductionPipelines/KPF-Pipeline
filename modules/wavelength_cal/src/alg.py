--- conflicted
+++ resolved
@@ -58,25 +58,13 @@
         self.fit_order = configpull.get_config_value('fit_order',9)
         self.fit_type = configpull.get_config_value('fit_type', 'Legendre')
         self.n_sections = configpull.get_config_value('n_sections',1)
-<<<<<<< HEAD
-        #self.linelist_path = configpull.get_config_value(
-        #    'linelist_path_etalon',None
-        # )
-=======
-        self.linelist_path = configpull.get_config_value('linelist_path_etalon',None)
->>>>>>> 41e85fd3
         self.clip_peaks_toggle = configpull.get_config_value('clip_peaks',False)
         self.clip_below_median  = configpull.get_config_value('clip_below_median',True)
         self.peak_height_threshold = configpull.get_config_value('peak_height_threshold',1.5)
         self.sigma_clip = configpull.get_config_value('sigma_clip',2.1)
         self.fit_iterations = configpull.get_config_value('fit_iterations',5)
-<<<<<<< HEAD
         self.logger = logger
         self.etalon_mask_in = configpull.get_config_value('master_etalon_file',None)
-=======
-        self.logger = logger       
-
->>>>>>> 41e85fd3
  
     def run_wavelength_cal(
         self, calflux, rough_wls=None, 
@@ -200,8 +188,7 @@
                 print_update=True, plt_path=self.save_diagnostics_dir ###CHECK THIS TODO
             )
 
-<<<<<<< HEAD
-        return poly_soln, wls_and_pixels    
+        return poly_soln, wls_and_pixels, orderlet_dict    
 
     def find_etalon_peaks(self,flux,wave,etalon_mask):
         """
@@ -244,10 +231,6 @@
 
         return mask, new_peaks
 
-=======
-        return poly_soln, wls_and_pixels, orderlet_dict  
-        
->>>>>>> 41e85fd3
     def fit_many_orders(
         self, cal_flux, order_list, rough_wls=None, comb_lines_angstrom=None,
         expected_peak_locs=None, plt_path=None, print_update=False):
@@ -495,23 +478,19 @@
                 )
                 order_precisions.append(abs_precision)
                 num_detected_peaks.append(len(fitted_peak_pixels))
-<<<<<<< HEAD
-
-=======
-        
+
+                # Add to dictionary for this order
+                orderlet_dict[order_num]['fitted_wls'] = polynomial_wls 
+                orderlet_dict[order_num]['rel_precision_cms'] = rel_precision 
+                orderlet_dict[order_num]['abs_precision_cms'] = abs_precision 
+                orderlet_dict[order_num]['num_detected_peaks'] = len(fitted_peak_pixels) 
+                orderlet_dict[order_num]['known_wavelengths_vac'] = wls 
+                orderlet_dict[order_num]['line_positions'] = fitted_peak_pixels 
+
             # compute drift, and use this to update the wavelength solution
->>>>>>> 41e85fd3
             else:
                 pass
                 
-            # Add to dictionary for this order
-            orderlet_dict[order_num]['fitted_wls'] = polynomial_wls 
-            orderlet_dict[order_num]['rel_precision_cms'] = rel_precision 
-            orderlet_dict[order_num]['abs_precision_cms'] = abs_precision 
-            orderlet_dict[order_num]['num_detected_peaks'] = len(fitted_peak_pixels) 
-            orderlet_dict[order_num]['known_wavelengths_vac'] = wls 
-            orderlet_dict[order_num]['line_positions'] = fitted_peak_pixels 
-
             wavelengths_and_pixels[order_num] = {
                 'known_wavelengths_vac':wls, 
                 'line_positions':fitted_peak_pixels
@@ -698,19 +677,7 @@
         for j, p in enumerate(detected_peaks):
             idx = p + np.arange(-width, width + 1, 1)
             idx = np.clip(idx, 0, len(c) - 1).astype(int)
-<<<<<<< HEAD
-            coef = self.fit_gaussian_integral(np.arange(len(idx)), c[idx])
-
-            if coef is None:
-                mask[j] = False # mask out bad fits
-
-            else:# Only update the coefficients and peaks if fit_gaussian_integral did not return None
-                gauss_coeffs[:, j] = coef
-                fitted_peaks[j] = coef[1] + p - width
-
-        # Remove the peaks where fit_gaussian_integral returned None
-=======
-            coef, line_dict = self.fit_gaussian(np.arange(len(idx)), c[idx])
+            coef, line_dict = self.fit_gaussian_integral(np.arange(len(idx)), c[idx])
             if coef is None:
                 mask[j] = False # mask out bad fits
             else: # Only update the coefficients and peaks if fit_gaussian did not return None
@@ -719,7 +686,6 @@
                 lines_dict[j] = line_dict
                 
         # Remove the peaks where fit_gaussian returned None
->>>>>>> 41e85fd3
         fitted_peaks = fitted_peaks[mask]
         detected_peaks = detected_peaks[mask]
         peak_heights = peak_heights[mask]
@@ -970,11 +936,7 @@
                     last_fit_pixel = peak_pixel + gaussian_fit_width
 
                 # fit gaussian to matched peak location
-<<<<<<< HEAD
-                result= self.fit_gaussian_integral(
-=======
-                result, line_dict = self.fit_gaussian(
->>>>>>> 41e85fd3
+                result, line_dict = self.fit_gaussian_integral(
                     np.arange(first_fit_pixel,last_fit_pixel),
                     flux[first_fit_pixel:last_fit_pixel]
                 )
@@ -1391,17 +1353,6 @@
         y = np.ma.compressed(y)
 
         i = np.argmax(y[len(y) // 4 : len(y) * 3 // 4]) + len(y) // 4
-<<<<<<< HEAD
-        p0 = [y[i], x[i], 1, np.min(y)]
-        with np.warnings.catch_warnings():
-            np.warnings.simplefilter("ignore")
-            try:   
-                popt, _ = curve_fit(self.integrate_gaussian, x, y, p0=p0, maxfev=100000)
-            except RuntimeError:
-                return p0
-        
-        if self.cal_type == 'LFC' or self.cal_type == 'ThAr':
-=======
         p0 = [y[i], x[i], 1.5, np.min(y)]
 
         with np.warnings.catch_warnings():
@@ -1420,7 +1371,6 @@
             
 
         if self.cal_type == 'LFC' or 'ThAr':          
->>>>>>> 41e85fd3
             # Quality Checks for Gaussian Fits
             chi_squared_threshold = int(self.chi_2_threshold)
 
