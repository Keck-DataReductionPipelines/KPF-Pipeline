--- conflicted
+++ resolved
@@ -106,11 +106,7 @@
         self.fits_comments[name0] = 'QC: J-B test for RED AMP-1 detector'
         self.db_columns[name0] = None
         self.methods[name0] = ["add_qc_keyword_to_header"]
-<<<<<<< HEAD
- 
-=======
-
->>>>>>> b4f5b722
+
         name1 = 'not_junk_check'
         self.names.append(name1)
         self.descriptions[name1] = 'Check if file is not in list of junk files.'
