keyword|datatype|description|unit
CCFRV|float|Average of CCD1RV and CCD2RV using weights from RV table|km/s
CCFERV|float|Error on CCFRV|km/s
CCFRVC|float|Average of CCD1RVC and CCD2RVC using weights from RV table|km/s
CCFERVC|float|Error on CCFRVC|km/s
CCFBCV|float|Weighted average (over orders) of barycentric RVs|km/s
CCFBJD|float|Weighted average (over orders) of BJD times|days
<<<<<<< HEAD
BJDSTD|float|Weighted stddev (over orders) of BJD times|m/s
BJDRNG|float|Range(BJD) for non-zero-weight spectral orders|m/s
BCVSTD|float|Weighted stddev (over orders) of BCV|sec
BCVRNG|float|Range(BCV) for non-zero-weight spectral orders|sec
=======
BJDSTD|float|Weighted stddev (over orders) of BJD times|sec    
BJDRNG|float|Range(BJD) for non-zero-weight spectral orders|sec    
BCVSTD|float|Weighted stddev (over orders) of BCV|m/s
BCVRNG|float|Range(BCV) for non-zero-weight spectral orders|m/s
>>>>>>> 3196839b
DATAPRL2|bool|QC: L2 data present|None
TIMCHKL2|bool|QC: Consistent times in L2 file|None
<|MERGE_RESOLUTION|>--- conflicted
+++ resolved
@@ -5,16 +5,9 @@
 CCFERVC|float|Error on CCFRVC|km/s
 CCFBCV|float|Weighted average (over orders) of barycentric RVs|km/s
 CCFBJD|float|Weighted average (over orders) of BJD times|days
-<<<<<<< HEAD
-BJDSTD|float|Weighted stddev (over orders) of BJD times|m/s
-BJDRNG|float|Range(BJD) for non-zero-weight spectral orders|m/s
-BCVSTD|float|Weighted stddev (over orders) of BCV|sec
-BCVRNG|float|Range(BCV) for non-zero-weight spectral orders|sec
-=======
 BJDSTD|float|Weighted stddev (over orders) of BJD times|sec    
 BJDRNG|float|Range(BJD) for non-zero-weight spectral orders|sec    
 BCVSTD|float|Weighted stddev (over orders) of BCV|m/s
 BCVRNG|float|Range(BCV) for non-zero-weight spectral orders|m/s
->>>>>>> 3196839b
 DATAPRL2|bool|QC: L2 data present|None
 TIMCHKL2|bool|QC: Consistent times in L2 file|None
