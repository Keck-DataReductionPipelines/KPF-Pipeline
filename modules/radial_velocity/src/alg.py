--- conflicted
+++ resolved
@@ -6,7 +6,6 @@
 import datetime
 import pandas as pd
 import os
-from astropy.time import Time
 
 from modules.radial_velocity.src.alg_rv_init import RadialVelocityAlgInit
 from modules.radial_velocity.src.alg_rv_base import RadialVelocityBase
@@ -18,8 +17,6 @@
 LIGHT_SPEED_M = const.c.value  # light speed in m/s
 SEC_TO_JD = 1.0 / 86400.0
 FIT_G = fitting.LevMarLSQFitter()
-
-from barycorrpy import get_BC_vel, utc_tdb
 
 class RadialVelocityAlg(RadialVelocityBase):
     """Radial velocity calculation using cross correlation method.
@@ -41,6 +38,8 @@
             and end wavelength. Defaults to None.
         order_limits_mask (pandas.DataFrame): Table containing order index and the left and right limits of the
             order. Defaults to None.
+        bary_corr_table (pd.ndarray): table from L1 BARY_CORR table. Defaults to None.
+        start_bary_index (int): starting index in BARY_CORR table.
 
     Attributes:
         spectrum_data (numpy.ndarray): From parameter `spectrum_data`.
@@ -63,6 +62,8 @@
         reweighting_ccf_method (str): Method of reweighting ccf orders. Method of `ratio` or `ccf` is to scale ccf
             of an order based on a number from a ratio table or the mean of the ratio of a template ccf and current
             ccf of the same order.
+        bary_corr_table (pd.ndarray): table from L1 BARY_CORR table.
+        start_bary_index (int): starting index in BARY_CORR table.
 
     Raises:
         AttributeError: The ``Raises`` section is a list of all exceptions that are relevant to the interface.
@@ -95,12 +96,8 @@
     """
 
     def __init__(self, spectrum_data, header, init_rv, wave_cal=None, config=None, logger=None, ccf_engine=None,
-<<<<<<< HEAD
-                 reweighting_method=None, segment_limits=None, order_limits=None, area_limits=None):
-=======
                  reweighting_method=None, segment_limits=None, order_limits=None, area_limits=None,
                  bary_corr_table=None, start_bary_index=0, orderlet=None, vel_span_pixel=None):
->>>>>>> 8e0d9b5e
 
         if spectrum_data is not None and not isinstance(spectrum_data, np.ndarray):
             raise TypeError('results of optimal extraction type error')
@@ -132,8 +129,6 @@
             else reweighting_method
         self.ccf_code = ccf_engine if (ccf_engine and ccf_engine in ['c', 'python']) else \
             init_data[RadialVelocityAlgInit.CCF_CODE]
-
-        self.obs_jd = None
 
         if self.spectrum_data is not None and self.spectrum_data.size != 0:
             ny, nx = np.shape(self.spectrum_data)
@@ -153,9 +148,6 @@
         self.segment_limits_table = None
         self.total_segments = None
         self.total_rv_segment = None
-<<<<<<< HEAD
-        self.zb = 0.0
-=======
         self.zb = None
         self.obs_jd = None
         self.bary_corr_table = bary_corr_table
@@ -164,7 +156,6 @@
         self.orderlet_mask_line = None
         self.vel_span_pixel = vel_span_pixel if vel_span_pixel is not None else \
             RadialVelocityAlg.comp_velocity_span_pixel(init_data, config, self.spectro)
->>>>>>> 8e0d9b5e
 
     @staticmethod
     def comp_velocity_span_pixel(init_data, config, instrument):
@@ -291,6 +282,11 @@
         idx = np.where(self.segment_limits_table[:, self.SEGMENT_IDX] == seg_idx)[0][0]
         return self.segment_limits_table[idx]
 
+    def get_total_segments(self):
+        if self.total_segments is None:
+            self.get_segment_limits()
+        return self.total_segments
+
     def set_order_range(self, lower_order=None, upper_order=None):
         """Set the order range for radial velocity calculation.
 
@@ -332,24 +328,36 @@
         if self.end_x_pos < self.start_x_pos:
             self.end_x_pos, self.start_x_pos = self.start_x_pos, self.end_x_pos
 
-    def get_obs_time(self, default=None):
+    def get_obs_time(self, default=None, seg=0):
         """Get Observation time in Julian Date format.
 
         Args:
             default (float, optional): Default observation time. Defaults to None.
+            seg (int): segment index. Defaults to 0. Get exposure time from header if seg is -1.
 
         Returns:
             float: Observation time in Julian Date format.
 
         """
-        if self.spectro == 'neid':
-            return self.get_obs_time_neid(default=default)
-        elif self.spectro == 'harps':
-            return self.get_obs_time_harps(default=default)
-        elif self.spectro == 'kpf':
-            return self.get_obs_time_kpf(default=default)
-        else:
-            return None
+        if self.obs_jd is None:
+
+            self.obs_jd = np.zeros(self.get_total_segments(), dtype=float)
+
+            if self.spectro == 'neid':
+                self.obs_jd[:] = self.get_obs_time_neid(default=default)
+            elif self.spectro == 'harps':
+                self.obs_jd[:]= self.get_obs_time_harps(default=default)
+            elif self.spectro == 'kpf':
+                for s in range(self.get_total_segments()):
+                    self.obs_jd[s] = self.get_obs_time_kpf(default=default, seg=s)
+
+        if seg < 0:
+            if self.spectro == 'kpf':
+                return self.get_obs_time_kpf(seg=-1)
+            else:
+                seg = 0
+
+        return self.obs_jd[seg]
 
     def get_obs_time_neid(self, default=None):
         if 'SSBJD100' in self.header:  # jd format
@@ -367,17 +375,24 @@
 
         return obs_time
 
-    def get_obs_time_kpf(self, default=2459351.0):
-        if 'MJD-OBS' in self.header and 'EXPTIME' in self.header:
-            obs_time = self.header['MJD-OBS'] + 2400000.5# + self.header['EXPTIME'] * SEC_TO_JD / 2
+    # get obs time for kpf on specific segment.
+    def get_obs_time_kpf(self, default=None, seg=0):
+        if seg >= 0:
+            seg_limits = self.get_segment_limits(seg_idx=seg)
+            ord_idx = int(seg_limits[self.SEGMENT_ORD])
+        else:
+            ord_idx = 0
+
+        if seg >= 0 and self.bary_corr_table is not None and not self.bary_corr_table.empty and \
+                np.shape(self.bary_corr_table.values)[0] > ord_idx:
+            obs_time = np.array(self.bary_corr_table['PHOTON_BJD'])[ord_idx+self.start_bary_index]
+        elif 'MJD-OBS' in self.header and 'EXPTIME' in self.header:
+            obs_time = self.header['MJD-OBS'] + 2400000.5
         else:
             obs_time = default
 
         return obs_time
 
-<<<<<<< HEAD
-    def get_redshift(self, default=None):
-=======
     # get redshift for kpf on specific segment
     def get_redshift_kpf(self, seg=0, default=None):
         seg_limits = self.get_segment_limits(seg_idx=seg)
@@ -413,54 +428,33 @@
             return bc
 
     def get_redshift(self, default=None, seg=0):
->>>>>>> 8e0d9b5e
         """Get redshift value.
 
         Args:
             default (float, optional): Default redshift value. Defaults to None.
+            seg (int, optional): redshift value for specific segment in case the redshift varies per segment.
 
         Returns:
             float: redshift at observation time.
 
         """
-        if self.spectro == 'neid' and 'SSBZ100' in self.header:
-            """
-            # recompute zb and compare the value in header
-            rv_config_bc_key = [RadialVelocityAlgInit.RA, RadialVelocityAlgInit.DEC,
-                                RadialVelocityAlgInit.PMRA, RadialVelocityAlgInit.PMDEC,
-                                RadialVelocityAlgInit.EPOCH,
-                                RadialVelocityAlgInit.PARALLAX, RadialVelocityAlgInit.OBSLAT,
-                                RadialVelocityAlgInit.OBSLON,
-                                RadialVelocityAlgInit.OBSALT, RadialVelocityAlgInit.STAR_RV, 
-                                RadialVelocityAlgInit.SPEC]
-            rv_config_bc = {k: self.rv_config[k] for k in rv_config_bc_key}
-            obs_time_jd = self.get_obs_time()
-            bc_corr = BarycentricCorrectionAlg.get_zb_from_bc_corr(rv_config_bc, obs_time_jd)
-            tmp_zb_from_corr = bc_corr[0]
-
-            print("from barycorrpy: ", tmp_zb_from_corr, " from header:", self.header['SSBZ100'])
-            """
-            return float(self.header['SSBZ100'])
-
-        obs_time_jd = self.get_obs_time()
-        if obs_time_jd is None:
-            return default
-        # if self.spectro == 'kpf':
-        #    return 0.0
-
-        rv_config_bc_key = [RadialVelocityAlgInit.RA, RadialVelocityAlgInit.DEC,
-                            RadialVelocityAlgInit.PMRA, RadialVelocityAlgInit.PMDEC, RadialVelocityAlgInit.EPOCH,
-                            RadialVelocityAlgInit.PARALLAX, RadialVelocityAlgInit.OBSLAT, RadialVelocityAlgInit.OBSLON,
-                            RadialVelocityAlgInit.OBSALT, RadialVelocityAlgInit.STAR_RV,
-                            RadialVelocityAlgInit.SPEC, RadialVelocityAlgInit.STARNAME]
-        rv_config_bc = {k: self.rv_config[k] for k in rv_config_bc_key}
-
-        if self.init_data['mask_type'] in ['lfc', 'thar']:
-            return 0.0
-
-        bc_corr = BarycentricCorrectionAlg.get_zb_from_bc_corr(rv_config_bc, obs_time_jd)
-
-        return bc_corr[0]
+
+        # zb is computed for each segment for kpf
+
+        if self.zb is None:
+            self.zb = np.zeros(self.get_total_segments(), dtype=float)
+
+            if self.spectro == 'neid' and 'SSBZ100' in self.header:
+                bc = float(self.header['SSBZ100'])
+                self.zb[:] = bc
+            elif self.spectro == 'kpf':
+                for s in range(self.get_total_segments()):
+                    self.zb[s] = self.get_redshift_kpf(seg=s, default=default)
+            else:
+                bc = self.get_redshift_gen(default, seg=seg)
+                self.zb[:] = bc
+
+        return self.zb[seg]
 
     def wavelength_calibration(self, spectrum_x):
         """Wavelength calibration extraction.
@@ -520,7 +514,7 @@
         there is. 
 
         Args:
-            start_seg (int, optional): First segment of the data to be processed. Defaults to Noe.
+            start_seg (int, optional): First segment of the data to be processed. Defaults to None.
                                 The number means the order relative to the first segment if it is greater than or equal
                                 to 0, otherwise it means the order relative to the last one.
             end_seg (int, optional): Last segment of the data to be processed. Defaults to None.
@@ -541,16 +535,13 @@
 
         """
 
-        self.obs_jd = self.get_obs_time()
-        if not self.obs_jd:
+        obs_jd = self.get_obs_time()
+        if obs_jd is None or not obs_jd:
             return None, 'observation jd time error'
 
         zb = self.get_redshift()
-
         if zb is None:
             return None, 'redshift value error'
-        else:
-            self.zb = zb     # barycentric correction in unit of
 
         self.set_x_range()
         self.set_order_range()
@@ -564,7 +555,7 @@
         spectrum_x = np.arange(nx)[s_x:e_x]
 
         new_spectrum = spectrum[s_order:e_order, s_x:e_x]
-        total_seg = self.total_segments
+        total_seg = self.get_total_segments()
 
         if start_seg is not None:
             s_seg_idx = start_seg if start_seg >= 0 else (total_seg-1+start_seg)
@@ -588,7 +579,6 @@
                           seg_limits[self.SEGMENT_W1], seg_limits[self.SEGMENT_W2], int(seg_limits[self.SEGMENT_ORD])],
                          ' ')
             wavecal = wavecal_all_orders[ord_idx]
-
             left_x = int(seg_limits[self.SEGMENT_X1])
             right_x = int(seg_limits[self.SEGMENT_X2])
 
@@ -599,8 +589,9 @@
                 else:
                     ordered_spec = self.fix_nan_spectrum(new_spectrum[ord_idx][left_x:right_x])
                     ordered_wavecal = wavecal[left_x:right_x]
+                zb = self.get_redshift(seg=seg_idx)
                 result_ccf[seg_idx, :] = \
-                    self.cross_correlate_by_mask_shift(ordered_wavecal, ordered_spec, zb)
+                        self.cross_correlate_by_mask_shift(ordered_wavecal, ordered_spec, zb)
             else:
                 self.d_print("RadialVelocityAlg: all wavelength zero")
         result_ccf[~np.isfinite(result_ccf)] = 0.
@@ -712,7 +703,7 @@
         Args:
             wave_cal (numpy.ndarray): Wavelength calibration associated with `spectrum`.
             spectrum (numpy.ndarray): Reduced 1D spectrum data of one order from optimal extraction computation.
-            zb (float): Redshift at the observation time.
+            zb (float): BC velocity (m/sec) at the observation time.
 
         Returns:
             numpy.ndarray: Cross correlation result of one order at all velocity steps. Please refer to `Returns` of
@@ -945,6 +936,7 @@
         return ccf
 
     def get_rv_guess(self):
+        # rv guess from the peak or valley
         return self.get_rv_estimation(self.header, self.init_data)
 
     @staticmethod
@@ -980,12 +972,8 @@
         return vel_order, ccf_order, ccf_dir
 
     @staticmethod
-<<<<<<< HEAD
-    def fit_ccf(result_ccf, rv_guess, velocities, mask_method=None, velocity_cut=1000.0):
-=======
     def fit_ccf(result_ccf, rv_guess, velocities, mask_method=None, velocity_cut=500.0, rv_guess_on_ccf=False,
                 vel_span_pixel=None):
->>>>>>> 8e0d9b5e
         """Gaussian fitting to the values of cross correlation vs. velocity steps.
 
         Find the radial velocity from the summation of cross correlation values over orders by the use of
@@ -1011,14 +999,6 @@
                   cross correlation summation values along *g_x*.
 
         """
-<<<<<<< HEAD
-
-        if rv_guess == 0.0:
-            rv_guess, ccf_guess, ccf_dir = RadialVelocityAlg.rv_estimation_from_ccf_order(result_ccf, velocities,
-                                                                                          mask_method)
-        else:
-            ccf_dir = -1
-=======
         if mask_method is not None:
             mask_method = mask_method.lower()
         if rv_guess_on_ccf:  # kpf get rv_guess from the ccf values
@@ -1030,7 +1010,6 @@
             ccf_dir = -1
 
         rv_error = 0.0
->>>>>>> 8e0d9b5e
         if ccf_dir == 0 and rv_guess == 0.0:
             return None, rv_guess, None, None, rv_error
 
@@ -1104,13 +1083,9 @@
         # calculate rv on ccfs summation
         _, rv_result, _, _, rv_error = self.fit_ccf(
             ccf[-1, :], self.get_rv_guess(), self.init_data[RadialVelocityAlgInit.VELOCITY_LOOP],
-<<<<<<< HEAD
-            self.init_data[RadialVelocityAlgInit.MASK_TYPE])
-=======
             self.get_orderlet_masktype(self.spectro, self.orderletname, self.init_data),
             rv_guess_on_ccf=(self.spectro == 'kpf'),
             vel_span_pixel=self.get_vel_span_pixel())
->>>>>>> 8e0d9b5e
 
         def f_decimal(num):
             return float("{:.10f}".format(num))
@@ -1129,12 +1104,8 @@
                         else:
                             results.attrs[key] = ref_head[key]
         else:
-<<<<<<< HEAD
-            results.attrs['CCFJDSUM'] = self.get_obs_time()
-=======
             results.attrs['CCFJDSUM'] = self.get_obs_time(seg=-1)   # exposure time from the header
             results.attrs['CCFJDSEG'] = self.obs_jd                 # an array for all segments
->>>>>>> 8e0d9b5e
             results.attrs['CCF-RVC'] = (f_decimal(rv_result), 'BaryC RV (km/s)')
             results.attrs['CCFSTART'] = self.init_data[RadialVelocityAlgInit.VELOCITY_LOOP][0]
             results.attrs['CCFSTEP'] = self.rv_config[RadialVelocityAlgInit.STEP]
@@ -1142,13 +1113,7 @@
             results.attrs['STARTORD'] = self.start_order
             results.attrs['ENDORDER'] = self.end_order
             results.attrs['TOTALORD'] = self.end_order - self.start_order+1
-<<<<<<< HEAD
-            results.attrs['ZB'] = self.zb    # remove later
-            results.attrs['BARY'] = self.zb * 1.0e-3  # from m/sec to km/sec
-            results.attrs['MASKTYPE'] = self.init_data[RadialVelocityAlgInit.MASK_TYPE]
-=======
             results.attrs['BARY'] = self.zb * 1.0e-3  # from m/sec to km/sec, an array for all segments
->>>>>>> 8e0d9b5e
             results.attrs['STARRV'] = self.init_data[RadialVelocityAlgInit.RV_CONFIG][RadialVelocityAlgInit.STAR_RV]
             results.attrs['CCF-ERV'] = f_decimal(rv_error)
 
