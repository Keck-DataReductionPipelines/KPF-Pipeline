--- conflicted
+++ resolved
@@ -7,8 +7,4 @@
 
 import kpfpipe.cli
 
-<<<<<<< HEAD
-__version__ = '2.9.1'
-=======
-__version__ = '2.9.2'
->>>>>>> ea3093c9
+__version__ = '2.9.2'