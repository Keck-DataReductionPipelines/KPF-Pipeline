--- conflicted
+++ resolved
@@ -23,12 +23,9 @@
 TARGPLAU|bool|QC: TARG kwds present with plausible values|None
 AGITOK|bool|QC: Agitator running with speed above minimum|None
 GUIDSAT|bool|QC: Guider not saturated|None
-<<<<<<< HEAD
 NOTVIGN|bool|QC: Telescope not vignetted by dome|None
 GOODEL|bool|QC: Telescope elevation above 30 deg (for ADC)|None
-=======
 ETASTEMP|bool|QC: Etalon at set temperature|None
->>>>>>> 59283881
 BIASFILE|string|Master bias file used (except for bias exposures)|None
 DARKFILE|string|Master dark file used (except for dark exposures)|None
 FLATFILE|string|Master flat file used (except for flat exposures)|None
